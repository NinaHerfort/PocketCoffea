--- conflicted
+++ resolved
@@ -73,80 +73,10 @@
             "columns" :  {cat: {} for cat in self._categories},
             "processing_metadata": { v: {} for v, vcfg in self.cfg.variables.items() if vcfg.metadata_hist}
         }
-<<<<<<< HEAD
 
         # Custom axes to add to histograms in this processor
         self.custom_axes = [Axis(field="year", label="year", bins=self.cfg.years,
                                  coll="metadata", type="strcat", growth=False)]
-=======
-        self._accum_dict.update(self._sumw_dict)
-        # Accumulator with number of events passing each category for each sample
-        self._cutflow_dict =   {cat: defaultdict_accumulator(int) for cat in self._categories}
-        self._cutflow_dict["initial"] = defaultdict_accumulator(int)
-        self._cutflow_dict["skim"] = defaultdict_accumulator(int)
-        self._cutflow_dict["presel"] = defaultdict_accumulator(int)
-        self._accum_dict["cutflow"] = dict_accumulator(self._cutflow_dict)
-        
-        # Accumulator with sum of weights of the events passing each category for each sample
-        self._sumw_weighted_dict =   {cat: defaultdict_accumulator(float) for cat in self._categories}
-        self._accum_dict["sumw"] = dict_accumulator(self._sumw_weighted_dict)
-
-        # Accumulator with seed number used for the stochastic smearing, for each processed chunk
-        self._seed_dict = {"seed_chunk" : processor.defaultdict_accumulator(int)}
-        self._accum_dict.update(self._seed_dict)
-
-        #for var in self._vars_to_plot.keys():
-        #       self._accumulator.add(processor.dict_accumulator({var : processor.column_accumulator(np.array([]))}))
-
-        # Define axes
-        self._sample_axis = hist.Cat("sample", "Sample")
-        self._cat_axis    = hist.Cat("cat", "Cat")
-        self._year_axis   = hist.Cat("year", "Year")
-        self._sparse_axes = [self._sample_axis, self._cat_axis, self._year_axis]
-
-        if self.cfg.split_eras:
-            self._era_axis = hist.Cat("era", "Era")
-            self._sparse_axes = [self._sample_axis, self._cat_axis, self._year_axis, self._era_axis]
-
-        # Create histogram accumulators
-        for var_name in self._variables.keys():
-            if (var_name.startswith('n')) | (var_name.startswith('ht')):
-                field = var_name
-            elif "_" in var_name:
-                splits = obj, field = var_name.split('_')
-                if splits[0] in ["electron", "muon", "jet"]:
-                    field = splits[1]
-                else:
-                    field = var_name
-            else:
-                field = var_name
-            variable_axis = hist.Bin( field, self._variables[var_name]['xlabel'],
-                                      **self._variables[var_name]['binning'] )
-            self._hist_dict[f'hist_{var_name}'] = hist.Hist("$N_{events}$", *self._sparse_axes, variable_axis)
-        for hist2d_name in self._variables2d.keys():
-            varname_x = list(self._variables2d[hist2d_name].keys())[0]
-            varname_y = list(self._variables2d[hist2d_name].keys())[1]
-            variable_x_axis = hist.Bin(varname_x, self._variables2d[hist2d_name][varname_x]['xlabel'],
-                                       **self._variables2d[hist2d_name][varname_x]['binning'] )
-            variable_y_axis = hist.Bin(varname_y, self._variables2d[hist2d_name][varname_y]['ylabel'],
-                                       **self._variables2d[hist2d_name][varname_y]['binning'] )
-            self._hist2d_dict[f'hist2d_{hist2d_name}'] = hist.Hist("$N_{events}$", *self._sparse_axes, variable_x_axis, variable_y_axis)
-            
-        self._accum_dict.update(self._hist_dict)
-        self._accum_dict.update(self._hist2d_dict)
-
-        self.nobj_hists = [histname for histname in self._hist_dict.keys() if histname.lstrip('hist_').startswith('n') and not 'nevts' in histname]
-        self.perevent_hists = self.nobj_hists
-        if 'hist_ht' in self._hist_dict.keys():
-            self.perevent_hists.append('hist_ht')
-        self.muon_hists = [histname for histname in self._hist_dict.keys() if 'muon' in histname and not histname in self.nobj_hists]
-        self.electron_hists = [histname for histname in self._hist_dict.keys() if 'electron' in histname and not histname in self.nobj_hists]
-        self.jet_hists = [histname for histname in self._hist_dict.keys() if 'jet' in histname and not 'fatjet' in histname and not histname in self.nobj_hists]
-        # The final accumulator dictionary is built when the accumulator() property is called for the first time.
-        # Doing so, subclasses can add additional context to the self._accum_dict. 
-        # self._accumulator = dict_accumulator(self._accum_dict)
-        self._accumulator = None
->>>>>>> a86b2ae5
         
 
     def add_column_accumulator(self, name, cat=None, store_size=True):
@@ -267,14 +197,10 @@
         self.events["nJetGood"]      = ak.num(self.events.JetGood)
         self.events["nBJetGood"]     = ak.num(self.events.BJetGood)
         #self.events["nfatjet"]   = ak.num(self.events.FatJetGood)
-<<<<<<< HEAD
- 
-=======
 
     # Function that defines common variables employed in analyses and save them as attributes of `events`
     def define_common_variables(self):
         self.events["ht"] = ak.sum(abs(self.events.JetGood.pt), axis=1)
->>>>>>> a86b2ae5
 
     def apply_preselections(self):
         ''' The function computes all the masks from the preselection cuts
@@ -319,28 +245,6 @@
     def compute_weights_extra(self):
         pass
         
-<<<<<<< HEAD
-=======
-    def apply_triggerSF(self):
-        if self.cfg.triggerSF != None:
-            dict_corr = load(self.cfg.triggerSF)
-            self.triggerSF_weights = {cat : Weights(self.nEvents_after_presel) for cat in dict_corr.keys()}
-            for cat, corr in dict_corr.items():
-                if self._isMC:
-                    # By filling the None in the pt array with -999, the SF will be fixed to 1 for events with 0 electrons
-                    self.triggerSF_weights[cat].add( 'triggerSFcorr', corr(ak.fill_none(ak.firsts(self.events.ElectronGood.pt), -999), ak.fill_none(ak.firsts(self.events.ElectronGood.eta), -999)) )
-                else:
-                    print(self.events.ElectronGood.pt)
-                    print(ak.ones_like(ak.fill_none(self.events.ElectronGood.pt, 0)))
-                    self.triggerSF_weights[cat].add( 'triggerSFcorr', ak.ones_like(ak.fill_none(ak.firsts(self.events.ElectronGood.pt), 0)) )
-
-    def fill_histograms(self):
-        for (obj, obj_hists) in zip([None], [self.perevent_hists]):
-            fill_histograms_object(self, obj, obj_hists, event_var=True, split_eras=self.cfg.split_eras)
-        for (obj, obj_hists) in zip([self.events.MuonGood, self.events.ElectronGood, self.events.JetGood], [self.muon_hists, self.electron_hists, self.jet_hists]):
-            fill_histograms_object(self, obj, obj_hists, split_eras=self.cfg.split_eras)
-
->>>>>>> a86b2ae5
     def count_events(self):
         # Fill the output with the number of events and the sum
         # of their weights in each category for each sample
