--- conflicted
+++ resolved
@@ -36,11 +36,7 @@
         ele_pt_scale_down = ak.unflatten((1-scale_MC_unc) * ele_pt_flat, counts=ele_counts)
         return {"Up": ele_pt_scale_up, "Down": ele_pt_scale_down}
 
-<<<<<<< HEAD
-def get_ele_smeared(mc_ele, jsonFileName, isMC, nominal=True):
-=======
 def get_ele_smeared(mc_ele, jsonFileName, isMC, nominal=True, seed=125):
->>>>>>> 9ea1d23f
     
     if not isMC:
         return
@@ -50,11 +46,7 @@
     ele_r9_flat = ak.flatten(mc_ele["r9"])
     ele_pt_flat = ak.flatten(mc_ele["pt"])
     ele_counts = ak.num(mc_ele["pt"])
-<<<<<<< HEAD
-    rng = np.random.default_rng(seed=125)
-=======
     rng = np.random.default_rng(seed=seed)
->>>>>>> 9ea1d23f
     rho = evaluator_smearing.evaluate(
         "rho",
         ele_eta_flat,
