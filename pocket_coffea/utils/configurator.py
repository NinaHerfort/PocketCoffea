import os
import sys
import json
from copy import deepcopy
from pprint import pprint, pformat
import cloudpickle
import importlib.util
from collections import defaultdict
import inspect
import logging

from ..lib.cut_definition import Cut
from ..lib.cartesian_categories import CartesianSelection
from ..parameters.cuts.preselection_cuts import passthrough
from ..lib.weights_manager import WeightCustom
from ..lib.hist_manager import Axis, HistConf


class Configurator:
    def __init__(self, cfg, overwrite_output_dir=None, plot=False, plot_version=None):
        # Load config file and attributes
        self.plot = plot
        self.plot_version = plot_version
        self.load_config(cfg)
        # Load all the keys in the config (dangerous, can be improved)
        self.load_attributes()

        # Load dataset
        self.fileset = {}
        self.samples = []
        self.years = []
        self.eras = []
        self.load_dataset()

        # subsamples configuration
        # Dictionary with subsample_name:[list of Cut ids]
        self.subsamples = {
            key: subscfg
            for key, subscfg in self.dataset.get("subsamples", {}).items()
            if key in self.samples
        }

        # Check if output file exists, and in case add a `_v01` label, make directory
        if overwrite_output_dir:
            self.output = overwrite_output_dir
        else:
            self.overwrite_check()

        self.mkdir_output()

        # Truncate file list if self.limit is not None
        self.truncate_filelist()

        # Define output file path
        self.define_output()

        # Load histogram settings
        # No manipulation is needed, maybe some check can be added

        ## Load cuts and categories
        # Cuts: set of Cut objects
        # Categories: dict with a set of Cut ids for each category
        self.cut_functions = []
        self.categories = {}
        # Saving also a dict of Cut objects to map their ids (name__hash)
        # N.B. The preselections are just cuts that are applied before
        # others. It is just a special category of cuts.
        self.cuts_dict = {}
        ## Call the function which transforms the dictionary in the cfg
        # in the objects needed in the processors
        self.load_cuts_and_categories()
        ## Weights configuration
        self.weights_config = {
            s: {
                "inclusive": [],
                "bycategory": {c: [] for c in self.categories.keys()},
                "is_split_bycat": False,
            }
            for s in self.samples
        }
        self.load_weights_config()
        ## Variations configuration
        # The structure is very similar to the weights one,
        # but the common and inclusive collections are fully flattened on a
        # sample:category structure
        self.variations_config = {
            s: {"weights": {c: [] for c in self.categories.keys()},
                "shape": {c: [] for c in self.categories.keys()}}
            for s in self.samples
        }
        if "shape" not in self.cfg["variations"]:
            self.cfg["variations"]["shape"] = {"common":{"inclusive": []}}
        self.load_variations_config(self.cfg["variations"]["weights"], variation_type="weights")
        self.load_variations_config(self.cfg["variations"]["shape"], variation_type="shape")
        self.available_weights_variations = { s : ["nominal"] for s in self.samples}
        self.available_shape_variations = { s : [] for s in self.samples}

        for sample in self.samples:
            # Weights variations
            for cat, vars in self.variations_config[sample]["weights"].items():
                self.available_weights_variations[sample] += vars
            #Shape variations                     
            for cat, vars in self.variations_config[sample]["shape"].items():
                self.available_shape_variations[sample] += vars

            self.available_weights_variations[sample] = list(set(self.available_weights_variations[sample]))
            self.available_shape_variations[sample] = list(set(self.available_shape_variations[sample]))

        # Column accumulator config
        self.columns = {
            s: {c: [] for c in self.categories.keys()} for s in self.samples
        }
        self.load_columns_config()

        # Load workflow
        self.load_workflow()

        # Save config file in output folder
        self.save_config()

    def load_config(self, path):
        spec = importlib.util.spec_from_file_location("cfg", path)
        cfg = importlib.util.module_from_spec(spec)
        spec.loader.exec_module(cfg)
        self.cfg = cfg.cfg

    def load_attributes(self):
        exclude_auto_loading = ["categories", "weights", "variations", "columns"]
        for key, item in self.cfg.items():
            if key in exclude_auto_loading:
                continue
            setattr(self, key, item)
        # Define default values for optional parameters
        for key in ['only']:
            try:
                getattr(self, key)
            except:
                setattr(self, key, '')
        if self.plot:
            # If a specific version is specified, plot that version
            if self.plot_version != None:
                if self.plot_version != '':
                    self.output = self.output + f'_{self.plot_version}'
                if not os.path.exists(self.output):
                    sys.exit(f"The output folder {self.output} does not exist")
            # If no version is specified, plot the latest version of the output
            else:
                parent_dir = os.path.abspath(os.path.join(self.output, os.pardir))
                output_dir = os.path.basename(self.output)
                latest_dir = list(
                    filter(
                        lambda folder: (
                            (output_dir == folder) | (output_dir + '_v' in folder)
                        ),
                        sorted(os.listdir(parent_dir)),
                    )
                )[-1]
                self.output = os.path.join(parent_dir, latest_dir)
            self.plots = os.path.join(os.path.abspath(self.output), "plots")

    def load_dataset(self):
        for json_dataset in self.dataset["jsons"]:
            ds_dict = json.load(open(json_dataset))
            ds_filter = self.dataset.get("filter", None)
            if ds_filter != None:
                for key, ds in ds_dict.items():
                    pass_filter = True
                    if "samples" in ds_filter:
                        if ds["metadata"]["sample"] not in ds_filter["samples"]:
                            pass_filter = False
                    if "samples_exclude" in ds_filter:
                        if ds["metadata"]["sample"] in ds_filter["samples_exclude"]:
                            pass_filter = False
                    if "year" in ds_filter:
                        if ds["metadata"]["year"] not in ds_filter["year"]:
                            pass_filter = False
                    if pass_filter:
                        self.fileset[key] = ds
            else:
                self.fileset.update(ds_dict)
        if len(self.fileset) == 0:
            print("File set is empty: please check you dataset definition...")
            raise Exception("Wrong fileset configuration")
        else:
            for name, d in self.fileset.items():
                m = d["metadata"]
                if (m["sample"]) not in self.samples:
                    self.samples.append(m["sample"])
                    self.years.append(m["year"])
                    if 'era' in m.keys():
                        self.eras.append(m["era"])

    def filter_dataset(self, nfiles):
        filtered_dataset = {}
        for sample, ds in self.fileset.items():
            ds["files"] = ds["files"][0:nfiles]
            filtered_dataset[sample] = ds
        self.fileset = filtered_dataset

    def load_cuts_and_categories(self):
        '''This function loads the list of cuts and groups them in categories.
        Each cut is identified by a unique id (see Cut class definition)'''
        # If the skim, preselection and categories list are empty, append a `passthrough` Cut
        for cut_type in ["skim", "preselections"]:
            if len(self.cfg[cut_type]) == 0:
                setattr(self, cut_type, [passthrough])
                self.cfg[cut_type] = [passthrough]
        if self.cfg["categories"] == {}:
            self.cfg["categories"]["baseline"] = [passthrough]
        # The cuts_dict is saved just for record
        for skim in self.cfg["skim"]:
            if not isinstance(skim, Cut):
                print("Please define skim, preselections and cuts as Cut objects")
                raise Exception("Wrong categories/cuts configuration")
            self.cuts_dict[skim.id] = skim
        for presel in self.cfg["preselections"]:
            if not isinstance(presel, Cut):
                print("Please define skim, preselections and cuts as Cut objects")
                raise Exception("Wrong categories/cuts configuration")
            self.cuts_dict[presel.id] = presel
        # Now saving the categories and cuts
        if isinstance(self.cfg["categories"], dict):
            for cat, cuts in self.cfg["categories"].items():
                self.categories[cat] = []
                for cut in cuts:
                    if not isinstance(cut, Cut):
                        print("Please define skim, preselections and cuts as Cut objects")
                        raise Exception("Wrong categories/cuts configuration")
                    self.cut_functions.append(cut)
                    self.cuts_dict[cut.id] = cut
                    self.categories[cat].append(cut.id)
            for cat, cuts in self.categories.items():
                self.categories[cat] = set(cuts)

        elif isinstance(self.cfg["categories"], CartesianSelection):
            self.categories = self.cfg["categories"]
        # Unique set of cuts
        self.cut_functions = set(self.cut_functions)
        logging.info("Cuts:")
        logging.info(pformat(self.cuts_dict.keys(), compact=True, indent=2))
        logging.info("Categories:")
        logging.info(pformat(self.categories, compact=True, indent=2))

    def load_weights_config(self):
        '''This function loads the weights definition and prepares a list of
        weights to be applied for each sample and category'''
        # Get the list of statically available weights defined in the workflow
        available_weights = self.workflow.available_weights()
        # Read the config and save the list of weights names for each sample (and category if needed)
        wcfg = self.cfg["weights"]
        if "common" not in wcfg:
            print("Weights configuration error: missing 'common' weights key")
            raise Exception("Wrong weight configuration")
        # common/inclusive weights
        for w in wcfg["common"]["inclusive"]:
            if isinstance(w, str):
                if w not in available_weights:
                    print(f"Weight {w} not available in the workflow")
                    raise Exception("Wrong weight configuration")
            # do now check if the weights is not string but custom
            for wsample in self.weights_config.values():
                # add the weight to all the categories and samples
                wsample["inclusive"].append(w)

        if "bycategory" in wcfg["common"]:
            for cat, weights in wcfg["common"]["bycategory"].items():
                for w in weights:
                    if isinstance(w, str):
                        if w not in available_weights:
                            print(f"Weight {w} not available in the workflow")
                            raise Exception("Wrong weight configuration")
                    for wsample in self.weights_config.values():
                        wsample["is_split_bycat"] = True
                        # looping on all the samples for this category
                        if w in wsample["inclusive"]:
                            raise Exception(
                                """Error! Trying to include weight {w}
                            by category, but it is already included inclusively!"""
                            )
                        wsample["bycategory"][cat].append(w)

        # Now look at specific samples configurations
        if "bysample" in wcfg:
            for sample, s_wcfg in wcfg["bysample"].items():
                if sample not in self.samples:
                    print(
                        f"Requested missing sample {sample} in the weights configuration"
                    )
                    raise Exception("Wrong weight configuration")

                if "inclusive" in s_wcfg:
                    for w in s_wcfg["inclusive"]:
                        if isinstance(w, str):
                            if w not in available_weights:
                                print(f"Weight {w} not available in the workflow")
                                raise Exception("Wrong weight configuration")
                        # append only to the specific sample
                        self.weights_config[sample]["inclusive"].append(w)

                if "bycategory" in s_wcfg:
                    for cat, weights in s_wcfg["bycategory"].items():
                        for w in weights:
                            if isinstance(w, str):
                                if w not in available_weights:
                                    print(f"Weight {w} not available in the workflow")
                                    raise Exception("Wrong weight configuration")
                            if w in self.weights_config[sample]["inclusive"]:
                                raise Exception(
                                    f"""Error! Trying to include weight {w}
                                by category, but it is already included inclusively!"""
                                )
                            self.weights_config[sample]["bycategory"][cat].append(w)
                            self.weights_config[sample]["is_split_bycat"] = True

        logging.info("Weights configuration")
        logging.info(self.weights_config)

    def load_variations_config(self, wcfg, variation_type):
        '''This function loads the variations definition and prepares a list of
        weights to be applied for each sample and category'''
        # Get the list of statically available variations defined in the workflow
        available_variations = self.workflow.available_variations()
        # Read the config and save the list of variations names for each sample (and category if needed)
  
        # TODO Add shape variations
        if "common" not in wcfg:
            print("Variation configuration error: missing 'common' weights key")
            raise Exception("Wrong variation configuration")
        # common/inclusive variations
        for w in wcfg["common"]["inclusive"]:
            if isinstance(w, str):
                if w not in available_variations:
                    print(f"Variation {w} not available in the workflow")
                    raise Exception("Wrong variation configuration")
            # do now check if the variations is not string but custom
            for wsample in self.variations_config.values():
                # add the variation to all the categories and samples
                for wcat in wsample[variation_type].values():
                    wcat.append(w)

        if "bycategory" in wcfg["common"]:
            for cat, variations in wcfg["common"]["bycategory"].items():
                for w in variations:
                    if isinstance(w, str):
                        if w not in available_variations:
                            print(f"Variation {w} not available in the workflow")
                            raise Exception("Wrong variation configuration")
                    for wsample in self.variations_config.values():
                        if w not in wsample[variation_type][cat]:
                            wsample[variation_type][cat].append(w)

        # Now look at specific samples configurations
        if "bysample" in wcfg:
            for sample, s_wcfg in wcfg["bysample"].items():
                if sample not in self.samples:
                    print(
                        f"Requested missing sample {sample} in the variations configuration"
                    )
                    raise Exception("Wrong variation configuration")
                if "inclusive" in s_wcfg:
                    for w in s_wcfg["inclusive"]:
                        if isinstance(w, str):
                            if w not in available_variations:
                                print(f"Variation {w} not available in the workflow")
                                raise Exception("Wrong variation configuration")
                        # append only to the specific sample
                        for wcat in self.variations_config[sample][variation_type].values():
                            if w not in wcat:
                                wcat.append(w)

                if "bycategory" in s_wcfg:
                    for cat, variation in s_wcfg["bycategory"].items():
                        for w in variation:
                            if isinstance(w, str):
                                if w not in available_variations:
                                    print(
                                        f"Variation {w} not available in the workflow"
                                    )
                                    raise Exception("Wrong variation configuration")
                            self.variations_config[sample][variation_type][cat].append(w)

    def load_columns_config(self):
        wcfg = self.cfg.get("columns",{})
        # common/inclusive variations
        if "common" in wcfg:
            if "inclusive" in wcfg["common"]:
                for w in wcfg["common"]["inclusive"]:
                    # do now check if the variations is not string but custom
                    for wsample in self.columns.values():
                        # add the variation to all the categories and samples
                        for wcat in wsample.values():
                            wcat.append(w)

            if "bycategory" in wcfg["common"]:
                for cat, columns in wcfg["common"]["bycategory"].items():
                    for w in columns:
                        for wsample in self.columns.values():
                            if w not in wsample[cat]:
                                wsample[cat].append(w)

        # Now look at specific samples configurations
        if "bysample" in wcfg:
            for sample, s_wcfg in wcfg["bysample"].items():
                if sample not in self.samples:
                    print(
                        f"Requested missing sample {sample} in the columns configuration"
                    )
                    raise Exception("Wrong columns configuration")
                if "inclusive" in s_wcfg:
                    for w in s_wcfg["inclusive"]:
                        # append only to the specific sample
                        for wcat in self.columns[sample].values():
                            if w not in wcat:
                                wcat.append(w)

                if "bycategory" in s_wcfg:
                    for cat, columns in s_wcfg["bycategory"].items():
                        for w in columns:
                            self.columns[sample][cat].append(w)

    def overwrite_check(self):
        if self.plot:
            print(f"The output will be saved to {self.plots}")
            return
        else:
            path = self.output
            version = 1
            while os.path.exists(path):
                tag = str(version).rjust(2, '0')
                path = f"{self.output}_v{tag}"
                version += 1
            if path != self.output:
                print(f"The output will be saved to {path}")
            self.output = path
            self.cfg['output'] = self.output

    def mkdir_output(self):
        if not self.plot:
            if not os.path.exists(self.output):
                os.makedirs(self.output)
        else:
            if not os.path.exists(self.plots):
                os.makedirs(self.plots)

    def truncate_filelist(self):
        try:
            self.run_options['limit']
        except:
            self.run_options['limit'] = None
        if self.run_options['limit']:
            for dataset, filelist in self.fileset.items():
                if isinstance(filelist, dict):
                    self.fileset[dataset]["files"] = self.fileset[dataset]["files"][
                        : self.run_options['limit']
                    ]
                elif isinstance(filelist, list):
                    self.fileset[dataset] = self.fileset[dataset][
                        : self.run_options['limit']
                    ]
                else:
                    raise NotImplemented

    def define_output(self):
<<<<<<< HEAD
        self.outfile = os.path.join(self.output, "output_{dataset} .coffea")
=======
        self.outfile = os.path.join(self.output, "output_{dataset}.coffea")
>>>>>>> c67aaa94

    def load_workflow(self):
        self.processor_instance = self.workflow(cfg=self)

    def save_config(self):
        ocfg = {k: v for k, v in self.cfg.items()}

        subsamples_cuts = ocfg["dataset"].get("subsamples", {})
        dump_subsamples = {}
        for sample, subsamples in subsamples_cuts.items():
            dump_subsamples[sample] = {}
            for subs, cuts in subsamples.items():
                dump_subsamples[sample][subs] = [c.serialize() for c in cuts]
        ocfg["dataset"]["subsamples"] = dump_subsamples

        skim_dump = []
        presel_dump = []
        cats_dump = {}
        for sk in ocfg["skim"]:
            skim_dump.append(sk.serialize())
        for pre in ocfg["preselections"]:
            presel_dump.append(pre.serialize())

        ocfg["skim"] = skim_dump
        ocfg["preselections"] = presel_dump
        
        if not isinstance(self.categories, CartesianSelection):
            for cat, cuts in ocfg["categories"].items():
                newcuts = []
                for c in cuts:
                    newcuts.append(c.serialize())
                cats_dump[cat] = newcuts

            ocfg["categories"] = cats_dump
        else:
            ocfg["categories"] = str(self.categories)
            
        ocfg["workflow"] = {
            "name": self.workflow.__name__,
            "srcfile": inspect.getsourcefile(self.workflow),
        }

        ocfg["weights"] = {}
        for sample, weights in self.weights_config.items():
            out = {"bycategory": {}, "inclusive": []}
            for cat, catw in weights["bycategory"].items():
                out["bycategory"][cat] = []
                for w in catw:
                    if isinstance(w, WeightCustom):
                        out["bycategory"][cat].append(w.serialize())
                    else:
                        out["bycategory"][cat].append(w)
            for w in weights["inclusive"]:
                if isinstance(w, WeightCustom):
                    out["inclusive"].append(w.serialize())
                else:
                    out["inclusive"].append(w)
            ocfg["weights"][sample] = out

        ocfg["variations"] = self.variations_config
        ocfg["variables"] = {
            key: val.serialize() for key, val in self.variables.items()
        }

        ocfg["columns"] = {s: {c: [] for c in self.categories} for s in self.samples}
        for sample, columns in self.columns.items():
            for cat, cols in columns.items():
                for col in cols:
                    ocfg["columns"][sample][cat].append(col.__dict__)

        # Save the serialized configuration in json
        output_cfg = os.path.join(self.output, "config.json")
        print("Saving config file to " + output_cfg)
        json.dump(ocfg, open(output_cfg, "w"), indent=2)
        # Pickle the configurator object in order to be able to reproduce completely the configuration
        cloudpickle.dump(
            self, open(os.path.join(self.output, "configurator.pkl"), "wb")
        )<|MERGE_RESOLUTION|>--- conflicted
+++ resolved
@@ -84,27 +84,37 @@
         # but the common and inclusive collections are fully flattened on a
         # sample:category structure
         self.variations_config = {
-            s: {"weights": {c: [] for c in self.categories.keys()},
-                "shape": {c: [] for c in self.categories.keys()}}
+            s: {
+                "weights": {c: [] for c in self.categories.keys()},
+                "shape": {c: [] for c in self.categories.keys()},
+            }
             for s in self.samples
         }
         if "shape" not in self.cfg["variations"]:
-            self.cfg["variations"]["shape"] = {"common":{"inclusive": []}}
-        self.load_variations_config(self.cfg["variations"]["weights"], variation_type="weights")
-        self.load_variations_config(self.cfg["variations"]["shape"], variation_type="shape")
-        self.available_weights_variations = { s : ["nominal"] for s in self.samples}
-        self.available_shape_variations = { s : [] for s in self.samples}
+            self.cfg["variations"]["shape"] = {"common": {"inclusive": []}}
+        self.load_variations_config(
+            self.cfg["variations"]["weights"], variation_type="weights"
+        )
+        self.load_variations_config(
+            self.cfg["variations"]["shape"], variation_type="shape"
+        )
+        self.available_weights_variations = {s: ["nominal"] for s in self.samples}
+        self.available_shape_variations = {s: [] for s in self.samples}
 
         for sample in self.samples:
             # Weights variations
             for cat, vars in self.variations_config[sample]["weights"].items():
                 self.available_weights_variations[sample] += vars
-            #Shape variations                     
+            # Shape variations
             for cat, vars in self.variations_config[sample]["shape"].items():
                 self.available_shape_variations[sample] += vars
 
-            self.available_weights_variations[sample] = list(set(self.available_weights_variations[sample]))
-            self.available_shape_variations[sample] = list(set(self.available_shape_variations[sample]))
+            self.available_weights_variations[sample] = list(
+                set(self.available_weights_variations[sample])
+            )
+            self.available_shape_variations[sample] = list(
+                set(self.available_shape_variations[sample])
+            )
 
         # Column accumulator config
         self.columns = {
@@ -224,7 +234,9 @@
                 self.categories[cat] = []
                 for cut in cuts:
                     if not isinstance(cut, Cut):
-                        print("Please define skim, preselections and cuts as Cut objects")
+                        print(
+                            "Please define skim, preselections and cuts as Cut objects"
+                        )
                         raise Exception("Wrong categories/cuts configuration")
                     self.cut_functions.append(cut)
                     self.cuts_dict[cut.id] = cut
@@ -321,7 +333,7 @@
         # Get the list of statically available variations defined in the workflow
         available_variations = self.workflow.available_variations()
         # Read the config and save the list of variations names for each sample (and category if needed)
-  
+
         # TODO Add shape variations
         if "common" not in wcfg:
             print("Variation configuration error: missing 'common' weights key")
@@ -364,7 +376,9 @@
                                 print(f"Variation {w} not available in the workflow")
                                 raise Exception("Wrong variation configuration")
                         # append only to the specific sample
-                        for wcat in self.variations_config[sample][variation_type].values():
+                        for wcat in self.variations_config[sample][
+                            variation_type
+                        ].values():
                             if w not in wcat:
                                 wcat.append(w)
 
@@ -377,10 +391,12 @@
                                         f"Variation {w} not available in the workflow"
                                     )
                                     raise Exception("Wrong variation configuration")
-                            self.variations_config[sample][variation_type][cat].append(w)
+                            self.variations_config[sample][variation_type][cat].append(
+                                w
+                            )
 
     def load_columns_config(self):
-        wcfg = self.cfg.get("columns",{})
+        wcfg = self.cfg.get("columns", {})
         # common/inclusive variations
         if "common" in wcfg:
             if "inclusive" in wcfg["common"]:
@@ -461,11 +477,7 @@
                     raise NotImplemented
 
     def define_output(self):
-<<<<<<< HEAD
-        self.outfile = os.path.join(self.output, "output_{dataset} .coffea")
-=======
         self.outfile = os.path.join(self.output, "output_{dataset}.coffea")
->>>>>>> c67aaa94
 
     def load_workflow(self):
         self.processor_instance = self.workflow(cfg=self)
@@ -491,7 +503,7 @@
 
         ocfg["skim"] = skim_dump
         ocfg["preselections"] = presel_dump
-        
+
         if not isinstance(self.categories, CartesianSelection):
             for cat, cuts in ocfg["categories"].items():
                 newcuts = []
@@ -502,7 +514,7 @@
             ocfg["categories"] = cats_dump
         else:
             ocfg["categories"] = str(self.categories)
-            
+
         ocfg["workflow"] = {
             "name": self.workflow.__name__,
             "srcfile": inspect.getsourcefile(self.workflow),
