import os
from copy import deepcopy
from multiprocessing import Pool

import math
import numpy as np
import awkward as ak
import hist

import matplotlib.pyplot as plt
from matplotlib.pyplot import cm
from matplotlib.ticker import MultipleLocator, AutoMinorLocator
import mplhep as hep

from ..parameters.lumi import lumi, femtobarn
from ..parameters.plotting import style_cfg

def slice_accumulator(accumulator, entrystart, entrystop):
    '''Returns an accumulator containing only a reduced set of histograms, i.e. those between the positions `entrystart` and `entrystop`.'''
    _accumulator = dict([(key, value) for key, value in accumulator.items()])
    _accumulator['variables'] = dict(
        [(key, value) for key, value in accumulator['variables'].items()][
            entrystart:entrystop
        ]
    )
    return _accumulator

def parallelize(fun):

    def inner(self, syst=True, spliteras=False):
        delimiters = np.linspace(0, self.nhists, self.workers + 1).astype(int)
        chunks = [(delimiters[i], delimiters[i+1]) for i in range(len(delimiters[:-1]))]
        pool = Pool()
        # Parallel calls of make_plots on different subsets of histograms
        pool.starmap(fun, chunks)
        pool.close()
    return inner

class Style:
    '''This class manages all the style options for Data/MC plots.'''

    def __init__(self, style_cfg=style_cfg) -> None:
        required_keys = ["opts_figure", "opts_mc", "opts_data", "opts_unc"]
        for key in required_keys:
            assert (
                key in style_cfg
            ), f"The key `{key}` is not defined in the style dictionary."
        for key, item in style_cfg.items():
            setattr(self, key, item)
        self.has_labels = False
        self.has_samples_map = False
        self.has_lumi = False
        if "labels" in style_cfg:
            self.has_labels = True
        if "samples_map" in style_cfg:
            self.has_samples_map = True
        if "lumi_processed" in style_cfg:
            self.has_lumi = True
        self.set_defaults()

    def set_defaults(self):
        if not "stack" in self.opts_mc:
            self.opts_mc["stack"] = True
        if not hasattr(self, "fontsize"):
            self.fontsize = 22


class PlotManager:
    '''This class manages multiple Shape objects and their plotting.'''

    def __init__(
        self,
        variables,
        hist_objs,
        datasets_metadata,
        plot_dir,
        only_cat=None,
        style_cfg=style_cfg,
        data_key="DATA",
        workers=8,
        log=False,
        density=False,
        save=True,
    ) -> None:

        self.shape_objects = {}
        self.plot_dir = plot_dir
        self.only_cat = only_cat
        self.data_key = data_key
        self.workers = workers
        self.log = log
        self.density = density
        self.save = save
<<<<<<< HEAD
        for name, h_dict in hist_cfg.items():
            breakpoint()
            self.shape_objects[name] = Shape(
                h_dict,
                name,
                plot_dir,
                only_cat=self.only_cat,
                style_cfg=style_cfg,
                data_key=self.data_key,
                log=self.log,
                density=self.density,
            )
        self.nhists = len(self.shape_objects)
=======


        # Reading the datasets_metadata to
        # build the correct shapes for each datataking year
        # taking histo objects from hist_objs
        self.hists_to_plot = {}
        for variable in variables:
            vs = {}
            for year, samples in datasets_metadata.items():
                hs = {}
                for sample, datasets in samples.items():
                    hs[sample] = {}
                    for dataset in datasets:
                        try:
                            hs[sample][dataset] = hist_objs[variable][dataset][sample]
                        except:
                            print(f"Warning: missing dataset {dataset} for variable {variable}, year {year}")
                vs[year] = hs
            self.hists_to_plot[variable] = vs
        
        for variable, hstoplot in self.hists_to_plot.items():
            for year, h_dict in hstoplot.items():
                self.shape_objects[name] = Shape(
                    h_dict,
                    variable,
                    plot_dir,
                    only_cat=self.only_cat,
                    style_cfg=style_cfg,
                    data_key=self.data_key,
                    log=self.log,
                    density=self.density,
                )
>>>>>>> 5af52f5c

    def plot_datamc(self, shapes, syst=True, spliteras=False):
        '''Plots one histogram, for all years and categories.'''
        for name, shape in shapes.items():
            if ((shape.is_mc_only) | (shape.is_data_only)):
                ratio = False
            else:
                ratio = True
            shape.plot_datamc(ratio, syst, spliteras, save=self.save)

    def plot_datamc_all(self, syst=True, spliteras=False):
        '''Plots all the histograms contained in the dictionary, for all years and categories.'''
        delimiters = np.linspace(0, self.nhists, self.workers + 1).astype(int)
        chunks = [(delimiters[i], delimiters[i+1]) for i in range(len(delimiters[:-1]))]
        args = []
        for chunk in chunks:
            args.append( (dict([(key, value) for key, value in self.shape_objects.items()][chunk[0]:chunk[1]]), syst, spliteras) )
        with Pool(processes=self.workers) as pool:
            # Parallel calls of make_plots on different subsets of histograms
            pool.map(self.plot_datamc, args)
            pool.close()


class Shape:
    '''This class handles the plotting of 1D data/MC histograms.
    The constructor requires as arguments:
    - h_dict: dictionary of histograms, with the following structure {}
    - name: name that identifies the Shape object.
    - style_cfg: dictionary with style and plotting options.
    - data_key: prefix for data samples (e.g. default in PocketCoffea: "DATA_SingleEle")'''

    def __init__(
        self,
        h_dict,
        name,
        plot_dir,
        only_cat=[''],
        style_cfg=style_cfg,
        data_key="DATA",
        log=False,
        density=False,
    ) -> None:
        self.h_dict = h_dict
        self.name = name
        self.plot_dir = plot_dir
        self.only_cat = only_cat
        self.style = Style(style_cfg)
        if self.style.has_lumi:
            self.lumi_fraction = {year : l / lumi[year]['tot'] for year, l in self.style.lumi_processed.items()}
        self.data_key = data_key
        self.log = log
        self.density = density
        assert (
            type(h_dict) == dict
        ), "The Shape object receives a dictionary of hist.Hist objects as argument."
        self.group_samples()
        assert (
            self.dense_dim == 1
        ), f"The dimension of the histogram '{self.name}' is {self.dense_dim}. Only 1D histograms are supported."
        self.load_attributes()

    @property
    def dense_axes(self):
        '''Returns the list of dense axes of a histogram, defined as the axes that are not categorical axes.'''
        dense_axes_dict = {s: [] for s in self.h_dict.keys()}

        for s, h in self.h_dict.items():
            for ax in h.axes:
                if not type(ax) in [hist.axis.StrCategory, hist.axis.IntCategory]:
                    dense_axes_dict[s].append(ax)
        dense_axes = list(dense_axes_dict.values())
        assert all(
            v == dense_axes[0] for v in dense_axes
        ), "Not all the histograms in the dictionary have the same dense dimension."
        dense_axes = dense_axes[0]

        return dense_axes

    def _categorical_axes(self, mc=True):
        '''Returns the list of categorical axes of a histogram.'''
        # Since MC and data have different categorical axes, the argument mc needs to specified
        if mc:
            d = {s: v for s, v in self.h_dict.items() if s in self.samples_mc}
        else:
            d = {s: v for s, v in self.h_dict.items() if s in self.samples_data}
        categorical_axes_dict = {s: [] for s in d.keys()}

        for s, h in d.items():
            for ax in h.axes:
                if type(ax) in [hist.axis.StrCategory, hist.axis.IntCategory]:
                    categorical_axes_dict[s].append(ax)
        categorical_axes = list(categorical_axes_dict.values())
        assert all(
            v == categorical_axes[0] for v in categorical_axes
        ), "Not all the histograms in the dictionary have the same categorical dimension."
        categorical_axes = categorical_axes[0]

        return categorical_axes

    @property
    def categorical_axes_mc(self):
        '''Returns the list of categorical axes of a MC histogram.'''
        return self._categorical_axes(mc=True)

    @property
    def categorical_axes_data(self):
        '''Returns the list of categorical axes of a data histogram.'''
        return self._categorical_axes(mc=False)

    @property
    def dense_dim(self):
        '''Returns the number of dense axes of a histogram.'''
        return len(self.dense_axes)

    def get_axis_items(self, axis_name, mc=True):
        '''Returns the list of values contained in a Hist axis.'''
        if mc:
            axis = [ax for ax in self.categorical_axes_mc if ax.name == axis_name][0]
        else:
            axis = [ax for ax in self.categorical_axes_data if ax.name == axis_name][0]
        return list(axis.value(range(axis.size)))

    def _stack_sum(self, mc=None, stack=None):
        '''Returns the sum histogram of a stack (`hist.stack.Stack`) of histograms.'''
        if not stack:
            if mc:
                stack = self.stack_mc_nominal
            else:
                stack = self.stack_data
        if len(stack) == 1:
            return stack[0]
        else:
            htot = stack[0]
            for h in stack[1:]:
                htot = htot + h
            return htot

    @property
    def stack_sum_data(self):
        '''Returns the sum histogram of a stack (`hist.stack.Stack`) of data histograms.'''
        return self._stack_sum(mc=False)

    @property
    def stack_sum_mc_nominal(self):
        '''Returns the sum histogram of a stack (`hist.stack.Stack`) of MC histograms.'''
        return self._stack_sum(mc=True)

    @property
    def samples(self):
        return list(self.h_dict.keys())

    @property
    def samples_data(self):
        return list(filter(lambda d: self.data_key in d, self.samples))

    @property
    def samples_mc(self):
        return list(filter(lambda d: self.data_key not in d, self.samples))

    def group_samples(self):
        '''Groups samples according to the dictionary self.style.samples_map'''
        # First of all check if collapse_datasets options is true,
        # in that case all the datasets (parts) for each sample are summed
        
        if not self.style.has_samples_map:
            return
        h_dict_grouped = {}
        samples_in_map = []
        for sample_new, samples_list in self.style.samples_map.items():
            h_dict_grouped[sample_new] = self._stack_sum(
                stack=hist.Stack.from_dict(
                    {s: h for s, h in self.h_dict.items() if s in samples_list}
                )
            )
            samples_in_map += samples_list
        for s, h in self.h_dict.items():
            if s not in samples_in_map:
                h_dict_grouped[s] = h
        self.h_dict = deepcopy(h_dict_grouped)
        

    def load_attributes(self):
        '''Loads the attributes from the dictionary of histograms.'''
        assert len(
            set([self.h_dict[s].ndim for s in self.samples_mc])
        ), "Not all the MC histograms have the same dimension."
        for ax in self.categorical_axes_mc:
            setattr(
                self,
                {'year': 'years', 'cat': 'categories', 'variation': 'variations'}[
                    ax.name
                ],
                self.get_axis_items(ax.name),
            )
        self.xaxis = self.dense_axes[0]
        self.xlabel = self.xaxis.label
        self.xcenters = self.xaxis.centers
        self.xedges = self.xaxis.edges
        self.xbinwidth = np.ediff1d(self.xedges)
        self.is_mc_only = True if len(self.samples_data) == 0 else False
        self.is_data_only = True if len(self.samples_mc) == 0 else False
        if self.is_data_only | (not self.is_mc_only):
            self.lumi = {
                year: femtobarn(lumi[year]['tot'], digits=1) for year in self.years
            }

    def build_stacks(self, year, cat, spliteras=False):
        '''Builds the data and MC stacks, applying a slicing by year and category.
        If spliteras is True, the extra axis "era" is kept in the data stack to
        distinguish between data samples from different data-taking eras.'''
        slicing_mc = {'year': year, 'cat': cat}
        slicing_mc_nominal = {'year': year, 'cat': cat, 'variation': 'nominal'}
        self.h_dict_mc = {d: self.h_dict[d][slicing_mc] for d in self.samples_mc}
        self.h_dict_mc_nominal = {
            d: self.h_dict[d][slicing_mc_nominal] for d in self.samples_mc
        }
        # Store number of weighted MC events
        self.nevents = {
            d: round(sum(self.h_dict_mc_nominal[d].values()), 1)
            for d in self.samples_mc
        }
        reverse = True
        # Order the events dictionary by decreasing number of events if linear scale, increasing if log scale
        # N.B.: Here implement if log: reverse=False
        self.nevents = dict(
            sorted(self.nevents.items(), key=lambda x: x[1], reverse=reverse)
        )
        color = iter(cm.gist_rainbow(np.linspace(0, 1, len(self.nevents.keys()))))
        # Assign random colors to each sample
        self.colors = [next(color) for d in self.nevents.keys()]
        if hasattr(self.style, "colors"):
            # Initialize random colors
            for i, d in enumerate(self.nevents.keys()):
                # If the color for a corresponding sample exists in the dictionary, assign the color to the sample
                if d in self.style.colors:
                    self.colors[i] = self.style.colors[d]
        # Order the MC dictionary by number of events
        self.h_dict_mc = {d: self.h_dict_mc[d] for d in self.nevents.keys()}
        self.h_dict_mc_nominal = {
            d: self.h_dict_mc_nominal[d] for d in self.nevents.keys()
        }
        # Build MC stack with variations and nominal MC stack
        self.stack_mc = hist.Stack.from_dict(self.h_dict_mc)
        self.stack_mc_nominal = hist.Stack.from_dict(self.h_dict_mc_nominal)

        if not self.is_mc_only:
            # Sum over eras if specified as extra argument
            if 'era' in self.categorical_axes_data:
                if spliteras:
                    slicing_data = {'year': year, 'cat': cat}
                else:
                    slicing_data = {'year': year, 'cat': cat, 'era': sum}
            else:
                if spliteras:
                    raise Exception(
                        "No axis 'era' found. Impossible to split data by era."
                    )
                else:
                    slicing_data = {'year': year, 'cat': cat}
            self.h_dict_data = {
                d: self.h_dict[d][slicing_data] for d in self.samples_data
            }
            self.stack_data = hist.Stack.from_dict(self.h_dict_data)

    def get_datamc_ratio(self):
        '''Computes the data/MC ratio and the corresponding uncertainty.'''
        num = self.stack_sum_data.values()
        den = self.stack_sum_mc_nominal.values()
        self.ratio = num / den
        # TO DO: Implement Poisson interval valid also for num~0
        # np.sqrt(num) is just an approximation of the uncertainty valid at large num
        self.ratio_unc = np.sqrt(num) / den
        self.ratio_unc[np.isnan(self.ratio_unc)] = np.inf

    def get_systematic_uncertainty(self):
        '''Instantiates the `SystUnc` objects and stores them in a dictionary with one entry for each systematic uncertainty.'''
        self.syst_manager = SystManager(self)

    def define_figure(self, year=None, ratio=True):
        '''Defines the figure for the Data/MC plot.
        If ratio is True, a subplot is defined to include the Data/MC ratio plot.'''
        plt.style.use([hep.style.ROOT, {'font.size': self.style.fontsize}])
        plt.rcParams.update({'font.size': self.style.fontsize})
        if ratio:
            self.fig, (self.ax, self.rax) = plt.subplots(
                2, 1, **self.style.opts_figure["datamc_ratio"]
            )
            self.fig.subplots_adjust(hspace=0.06)
        else:
            self.fig, self.ax = plt.subplots(1, 1, **self.style.opts_figure["datamc"])
        if self.is_mc_only:
            hep.cms.text(
                "Simulation Preliminary",
                fontsize=self.style.fontsize,
                loc=0,
                ax=self.ax,
            )
        if year:
            if not self.is_mc_only:
                hep.cms.lumitext(
                    text=f'{self.lumi[year]}' + r' fb$^{-1}$, 13 TeV,' + f' {year}',
                    fontsize=self.style.fontsize,
                    ax=self.ax,
                )
            else:
                hep.cms.lumitext(
                    text=f'{year}', fontsize=self.style.fontsize, ax=self.ax
                )

    def format_figure(self, ratio=True):
        '''Formats the figure's axes, labels, ticks, xlim and ylim.'''
        ylabel = "Counts" if not self.density else "A.U."
        self.ax.set_ylabel(ylabel, fontsize=self.style.fontsize)
        self.ax.legend(fontsize=self.style.fontsize, ncol=2, loc="upper right")
        self.ax.tick_params(axis='x', labelsize=self.style.fontsize)
        self.ax.tick_params(axis='y', labelsize=self.style.fontsize)
        self.ax.set_xlim(self.xedges[0], self.xedges[-1])
        if self.log:
            self.ax.set_yscale("log")
            if self.is_mc_only:
                exp = math.floor(math.log(max(self.stack_sum_mc_nominal.values()), 10))
            else:
                exp = math.floor(math.log(max(self.stack_sum_data.values()), 10))
            self.ax.set_ylim((0.01, 10 ** (exp + 3)))
        else:
            if self.is_mc_only:
                reference_shape = self.stack_sum_mc_nominal.values()
            else:
                reference_shape = self.stack_sum_data.values()
            if self.density:
                integral = sum(reference_shape) * self.xbinwidth
                reference_shape = reference_shape / integral
            ymax = max(reference_shape)
            if not np.isnan(ymax):
                self.ax.set_ylim((0, 2.0 * ymax))
        if ratio:
            self.ax.set_xlabel("")
            self.rax.set_xlabel(self.xlabel, fontsize=self.style.fontsize)
            self.rax.set_ylabel("Data / MC", fontsize=self.style.fontsize)
            self.rax.yaxis.set_label_coords(-0.075, 1)
            self.rax.tick_params(axis='x', labelsize=self.style.fontsize)
            self.rax.tick_params(axis='y', labelsize=self.style.fontsize)
            self.rax.set_ylim((0.5, 1.5))
        if self.style.has_labels:
            handles, labels = self.ax.get_legend_handles_labels()
            labels_new = []
            handles_new = []
            for i, l in enumerate(labels):
                if l in self.style.labels:
                    labels_new.append(f"{self.style.labels[l]}")
                else:
                    labels_new.append(l)
                handles_new.append(handles[i])
            labels = labels_new
            handles = handles_new
            self.ax.legend(
                handles,
                labels,
                fontsize=self.style.fontsize,
                ncols=2,
                loc="upper right",
            )

    def plot_mc(self, ax=None):
        '''Plots the MC histograms as a stacked plot.'''
        if ax:
            self.ax = ax
        self.stack_mc_nominal.plot(
            ax=self.ax, color=self.colors, density=self.density, **self.style.opts_mc
        )
        self.format_figure(ratio=False)

    def plot_data(self, ax=None):
        '''Plots the data histogram as an errorbar plot.'''
        if ax:
            self.ax = ax
        y = self.stack_sum_data.values()
        yerr = np.sqrt(y)
        integral = sum(y) * self.xbinwidth
        if self.density:
            y = y / integral
            yerr = yerr / integral
        self.ax.errorbar(self.xcenters, y, yerr=yerr, **self.style.opts_data)
        self.format_figure(ratio=False)

    def plot_datamc_ratio(self, ax=None):
        '''Plots the Data/MC ratio as an errorbar plot.'''
        self.get_datamc_ratio()
        if ax:
            self.rax = rax
        self.rax.errorbar(
            self.xcenters, self.ratio, yerr=self.ratio_unc, **self.style.opts_data
        )
        self.format_figure(ratio=True)

    def plot_systematic_uncertainty(self, ratio=False, ax=None):
        '''Plots the asymmetric systematic uncertainty band on top of the MC stack, if `ratio` is set to False.
        To plot the systematic uncertainty in a ratio plot, `ratio` has to be set to True and the uncertainty band will be plotted around 1 in the ratio plot.'''
        ax = self.ax
        up = self.syst_manager.total.up
        down = self.syst_manager.total.down
        if ratio:
            # In order to get a consistent uncertainty band, the up/down variations of the ratio are set to 1 where the nominal value is 0
            ax = self.rax
            up = self.syst_manager.total.ratio_up
            down = self.syst_manager.total.ratio_down

        unc_band = np.array([down, up])
        ax.fill_between(
            self.xedges,
            np.r_[unc_band[0], unc_band[0, -1]],
            np.r_[unc_band[1], unc_band[1, -1]],
            **self.style.opts_unc['total'],
            label="syst. unc.",
        )
        if ratio:
            ax.hlines(
                1.0, *ak.Array(self.xedges)[[0, -1]], colors='gray', linestyles='dashed'
            )

    def plot_datamc(self, year=None, ratio=True, syst=True, ax=None, rax=None):
        '''Plots the data histogram as an errorbar plot on top of the MC stacked histograms.
        If ratio is True, also the Data/MC ratio plot is plotted.
        If syst is True, also the total systematic uncertainty is plotted.'''
        if ratio:
            if self.is_mc_only:
                raise Exception(
                    "The Data/MC ratio cannot be plotted if the histogram is MC only."
                )
            if self.is_data_only:
                raise Exception(
                    "The Data/MC ratio cannot be plotted if the histogram is Data only."
                )

        if ax:
            self.ax = ax
        if rax:
            self.rax = rax
        if (not self.is_mc_only) & (not self.is_data_only):
            self.plot_mc()
            self.plot_data()
            if syst:
                self.plot_systematic_uncertainty()
        elif self.is_mc_only:
            self.plot_mc()
            if syst:
                self.plot_systematic_uncertainty()
        elif self.is_data_only:
            self.plot_data()

        if ratio:
            self.plot_datamc_ratio()
            if syst:
                self.plot_systematic_uncertainty(ratio)

        self.format_figure(ratio)

    def plot_datamc_all(self, ratio=True, syst=True, spliteras=False, save=True):
        '''Plots the data and MC histograms for each year and category contained in the histograms.
        If ratio is True, also the Data/MC ratio plot is plotted.
        If syst is True, also the total systematic uncertainty is plotted.'''
        for year in self.years:
            for cat in self.categories:
                if not any([c in cat for c in self.only_cat]):
                    continue
                self.define_figure(year, ratio)
                self.build_stacks(year, cat, spliteras)
                self.get_systematic_uncertainty()
                self.plot_datamc(year, ratio, syst)
                if save:
                    plot_dir = os.path.join(self.plot_dir, cat)
                    if self.log:
                        plot_dir = os.path.join(plot_dir, "log")
                    if not os.path.exists(plot_dir):
                        os.makedirs(plot_dir)
                    filepath = os.path.join(plot_dir, f"{self.name}_{year}_{cat}.png")
                    print("Saving", filepath)
                    plt.savefig(filepath, dpi=150, format="png")
                else:
                    plt.show(self.fig)
                plt.close(self.fig)


class SystManager:
    '''This class handles the systematic uncertainties of 1D MC histograms.'''

    def __init__(self, datamc: Shape, has_mcstat=True) -> None:
        self.datamc = datamc
        assert all(
            [
                (var == "nominal") | var.endswith(("Up", "Down"))
                for var in self.datamc.variations
            ]
        ), "All the variations names that are not 'nominal' must end in 'Up' or 'Down'."
        self.variations_up = [
            var for var in self.datamc.variations if var.endswith("Up")
        ]
        self.variations_down = [
            var for var in self.datamc.variations if var.endswith("Down")
        ]
        assert len(self.variations_up) == len(
            self.variations_down
        ), "The number of up and down variations is mismatching."
        self.systematics = [s.split("Up")[0] for s in self.variations_up]
        if has_mcstat:
            self.systematics.append("mcstat")
        self.syst_dict = {}

        for syst_name in self.systematics:
            self.syst_dict[syst_name] = SystUnc(self.datamc, syst_name)

    @property
    def total(self):
        total = SystUnc(name="total", syst_list=list(self.syst_dict.values()))
        return total

    @property
    def mcstat(self):
        return self.syst_dict["mcstat"]

    def get_syst(self, syst_name: str):
        '''Returns the SystUnc object corresponding to a given systematic uncertainty,
        passed as the argument `syst_name`.'''
        return self.syst_dict[syst_name]


class SystUnc:
    '''This class stores the information of a single systematic uncertainty of a 1D MC histogram.
    The built-in __add__() method implements the sum in quadrature of two systematic uncertainties,
    returning a `SystUnc` instance corresponding to their sum in quadrature.'''

    def __init__(
        self, datamc: Shape = None, name: str = None, syst_list: list = None
    ) -> None:
        self.datamc = datamc
        self.name = name
        self.is_mcstat = self.name == "mcstat"

        # Initialize the arrays of the nominal yield and squared errors as 0
        self.nominal = 0.0
        self.err2_up = 0.0
        self.err2_down = 0.0
        if datamc:
            if syst_list:
                raise Exception(
                    "The initialization of the instance is ambiguous. Either a `DataMC` object or a list of `SystUnc` objects should be passed to the constructor."
                )
            else:
                self.syst_list = [self]
            self._get_err2()
            # Inherit style from Shape object
            self.style = self.datamc.style
            # Full nominal MC including all MC samples
            self.h_mc_nominal = self.datamc.stack_sum_mc_nominal
            self.nominal = self.h_mc_nominal.values()
            self.xlabel = self.datamc.xlabel
            self.xcenters = self.datamc.xcenters
            self.xedges = self.datamc.xedges
            self.xbinwidth = self.datamc.xbinwidth
        elif syst_list:
            self.syst_list = syst_list
            assert (
                self.nsyst > 0
            ), "Attempting to initialize a `SystUnc` instance with an empty list of systematic uncertainties."
            assert not (
                (self._n_empty == 1) & (self.nsyst == 1)
            ), "Attempting to intialize a `SystUnc` instance with an empty systematic uncertainty."
            self._get_err2_from_syst()
            # Get default style
            self.style = Style()

    def __add__(self, other):
        '''Sum in quadrature of two systematic uncertainties.
        In case multiple objects are summed, the information on the systematic uncertainties that
        have been summed is stored in self.syst_list.'''
        return SystUnc(name=f"{self.name}_{other.name}", syst_list=[self, other])

    @property
    def up(self):
        return self.nominal + np.sqrt(self.err2_up)

    @property
    def down(self):
        return self.nominal - np.sqrt(self.err2_down)

    @property
    def ratio_up(self):
        return np.where(self.nominal != 0, self.up / self.nominal, 1)

    @property
    def ratio_down(self):
        return np.where(self.nominal != 0, self.down / self.nominal, 1)

    @property
    def nsyst(self):
        return len(self.syst_list)

    @property
    def _is_empty(self):
        return np.sum(self.nominal) == 0

    @property
    def _n_empty(self):
        return len([s for s in self.syst_list if s._is_empty])

    def _get_err2_from_syst(self):
        '''Method used in the constructor to instanstiate a SystUnc object from
        a list of SystUnc objects. The sytematic uncertainties in self.syst_list,
        are summed in quadrature to define a new SystUnc object.'''
        index_non_empty = [i for i, s in enumerate(self.syst_list) if not s._is_empty][
            0
        ]
        self.nominal = self.syst_list[index_non_empty].nominal
        self.xlabel = self.syst_list[index_non_empty].xlabel
        self.xcenters = self.syst_list[index_non_empty].xcenters
        self.xedges = self.syst_list[index_non_empty].xedges
        self.xbinwidth = self.syst_list[index_non_empty].xbinwidth
        for syst in self.syst_list:
            if not ((self._is_empty) | (syst._is_empty)):
                assert all(
                    np.equal(self.nominal, syst.nominal)
                ), "Attempting to sum systematic uncertainties with different nominal MC."
                assert all(
                    np.equal(self.xcenters, syst.xcenters)
                ), "Attempting to sum systematic uncertainties with different bin centers."
            self.err2_up += syst.err2_up
            self.err2_down += syst.err2_up

    def _get_err2(self):
        '''Method used in the constructor to instanstiate a SystUnc object from
        a Shape object. The corresponding up/down squared uncertainties are stored and take
        into account the possibility for the uncertainty to be one-sided.'''
        # Loop over all the MC samples and sum the systematic uncertainty in quadrature
        for h in self.datamc.stack_mc:
            # Nominal variation for a single MC sample
            h_nom = h[{'variation': 'nominal'}]
            nom = h_nom.values()
            # Sum in quadrature of mcstat
            if self.is_mcstat:
                mcstat_err2 = h_nom.variances()
                self.err2_up += mcstat_err2
                self.err2_down += mcstat_err2
                continue
            # Up/down variations for a single MC sample
            var_up = h[{'variation': f'{self.name}Up'}].values()
            var_down = h[{'variation': f'{self.name}Down'}].values()
            # Compute the uncertainties corresponding to the up/down variations
            err_up = var_up - nom
            err_down = var_down - nom
            # Compute the flags to check which of the two variations (up and down) are pushing the nominal value up and down
            up_is_up = err_up > 0
            down_is_down = err_down < 0
            # Compute the flag to check if the uncertainty is one-sided, i.e. when both variations are up or down
            is_onesided = up_is_up ^ down_is_down

            # Sum in quadrature of the systematic uncertainties taking into account if the uncertainty is one- or double-sided
            err2_up_twosided = np.where(up_is_up, err_up**2, err_down**2)
            err2_down_twosided = np.where(up_is_up, err_down**2, err_up**2)
            err2_max = np.maximum(err2_up_twosided, err2_down_twosided)
            err2_up_onesided = np.where(is_onesided & up_is_up, err2_max, 0)
            err2_down_onesided = np.where(is_onesided & down_is_down, err2_max, 0)
            err2_up_combined = np.where(is_onesided, err2_up_onesided, err2_up_twosided)
            err2_down_combined = np.where(
                is_onesided, err2_down_onesided, err2_down_twosided
            )
            # Sum in quadrature of the systematic uncertainty corresponding to a MC sample
            self.err2_up += err2_up_combined
            self.err2_down += err2_down_combined

    def plot(self, ax=None):
        '''Plots the nominal, up and down systematic variations on the same plot.'''
        plt.style.use([hep.style.ROOT, {'font.size': self.style.fontsize}])
        plt.rcParams.update({'font.size': self.style.fontsize})
        if not ax:
            self.fig, self.ax = plt.subplots(1, 1, **self.style.opts_figure["datamc"])
        else:
            self.ax = ax
            self.fig = self.ax.get_figure
        hep.cms.text(
            "Simulation Preliminary", fontsize=self.style.fontsize, loc=0, ax=self.ax
        )
        # hep.cms.lumitext(text=f'{self.lumi[year]}' + r' fb$^{-1}$, 13 TeV,' + f' {year}', fontsize=self.style.fontsize, ax=self.ax)
        self.ax.hist(
            self.xcenters,
            weights=self.nominal,
            histtype="step",
            label="nominal",
            **self.style.opts_syst["nominal"],
        )
        self.ax.hist(
            self.xcenters,
            weights=self.up,
            histtype="step",
            label=f"{self.name} up",
            **self.style.opts_syst["up"],
        )
        self.ax.hist(
            self.xcenters,
            weights=self.down,
            histtype="step",
            label=f"{self.name} down",
            **self.style.opts_syst["down"],
        )
        self.ax.set_xlabel(self.xlabel)
        self.ax.set_ylabel("Counts")
        self.ax.legend()
        return self.fig, self.ax<|MERGE_RESOLUTION|>--- conflicted
+++ resolved
@@ -91,22 +91,7 @@
         self.log = log
         self.density = density
         self.save = save
-<<<<<<< HEAD
-        for name, h_dict in hist_cfg.items():
-            breakpoint()
-            self.shape_objects[name] = Shape(
-                h_dict,
-                name,
-                plot_dir,
-                only_cat=self.only_cat,
-                style_cfg=style_cfg,
-                data_key=self.data_key,
-                log=self.log,
-                density=self.density,
-            )
-        self.nhists = len(self.shape_objects)
-=======
-
+        self.nhists = len(variables)
 
         # Reading the datasets_metadata to
         # build the correct shapes for each datataking year
@@ -126,11 +111,12 @@
                 vs[year] = hs
             self.hists_to_plot[variable] = vs
         
-        for variable, hstoplot in self.hists_to_plot.items():
-            for year, h_dict in hstoplot.items():
+        for variable, histoplot in self.hists_to_plot.items():
+            for year, h_dict in histoplot.items():
+                name = '_'.join([variable, year])
                 self.shape_objects[name] = Shape(
                     h_dict,
-                    variable,
+                    name,
                     plot_dir,
                     only_cat=self.only_cat,
                     style_cfg=style_cfg,
@@ -138,27 +124,22 @@
                     log=self.log,
                     density=self.density,
                 )
->>>>>>> 5af52f5c
-
-    def plot_datamc(self, shapes, syst=True, spliteras=False):
+
+    def plot_datamc(self, name, syst=True, spliteras=False):
         '''Plots one histogram, for all years and categories.'''
-        for name, shape in shapes.items():
-            if ((shape.is_mc_only) | (shape.is_data_only)):
-                ratio = False
-            else:
-                ratio = True
-            shape.plot_datamc(ratio, syst, spliteras, save=self.save)
+        shape = self.shape_objects[name]
+        if ((shape.is_mc_only) | (shape.is_data_only)):
+            ratio = False
+        else:
+            ratio = True
+        shape.plot_datamc(ratio, syst, spliteras, save=self.save)
 
     def plot_datamc_all(self, syst=True, spliteras=False):
         '''Plots all the histograms contained in the dictionary, for all years and categories.'''
-        delimiters = np.linspace(0, self.nhists, self.workers + 1).astype(int)
-        chunks = [(delimiters[i], delimiters[i+1]) for i in range(len(delimiters[:-1]))]
-        args = []
-        for chunk in chunks:
-            args.append( (dict([(key, value) for key, value in self.shape_objects.items()][chunk[0]:chunk[1]]), syst, spliteras) )
+        shape_names = list(self.shape_objects.keys())
         with Pool(processes=self.workers) as pool:
-            # Parallel calls of make_plots on different subsets of histograms
-            pool.map(self.plot_datamc, args)
+            # Parallel calls of plot_datamc() on different shape objects
+            pool.map(self.plot_datamc, shape_names)
             pool.close()
 
 
@@ -204,12 +185,16 @@
     def dense_axes(self):
         '''Returns the list of dense axes of a histogram, defined as the axes that are not categorical axes.'''
         dense_axes_dict = {s: [] for s in self.h_dict.keys()}
-
-        for s, h in self.h_dict.items():
-            for ax in h.axes:
-                if not type(ax) in [hist.axis.StrCategory, hist.axis.IntCategory]:
-                    dense_axes_dict[s].append(ax)
-        dense_axes = list(dense_axes_dict.values())
+        dense_axes = []
+
+        for sample, h_dict_datasets in self.h_dict.items():
+            dense_axes_dict[sample] = {}
+            for dataset, h in h_dict_datasets.items():
+                dense_axes_dict[sample][dataset] = []
+                for ax in h.axes:
+                    if not type(ax) in [hist.axis.StrCategory, hist.axis.IntCategory]:
+                        dense_axes_dict[sample][dataset].append(ax)
+            dense_axes += list(dense_axes_dict[sample].values())
         assert all(
             v == dense_axes[0] for v in dense_axes
         ), "Not all the histograms in the dictionary have the same dense dimension."
@@ -221,16 +206,20 @@
         '''Returns the list of categorical axes of a histogram.'''
         # Since MC and data have different categorical axes, the argument mc needs to specified
         if mc:
-            d = {s: v for s, v in self.h_dict.items() if s in self.samples_mc}
+            hist_dict = {s: v for s, v in self.h_dict.items() if s in self.samples_mc}
         else:
-            d = {s: v for s, v in self.h_dict.items() if s in self.samples_data}
-        categorical_axes_dict = {s: [] for s in d.keys()}
-
-        for s, h in d.items():
-            for ax in h.axes:
-                if type(ax) in [hist.axis.StrCategory, hist.axis.IntCategory]:
-                    categorical_axes_dict[s].append(ax)
-        categorical_axes = list(categorical_axes_dict.values())
+            hist_dict = {s: v for s, v in self.h_dict.items() if s in self.samples_data}
+        categorical_axes_dict = {s: {} for s in hist_dict.keys()}
+        categorical_axes = []
+
+        for s, h_dict_datasets in hist_dict.items():
+            categorical_axes_dict[s] = {}
+            for d, h in h_dict_datasets.items():
+                categorical_axes_dict[s][d] = []
+                for ax in h.axes:
+                    if type(ax) in [hist.axis.StrCategory, hist.axis.IntCategory]:
+                        categorical_axes_dict[s][d].append(ax)
+            categorical_axes += list(categorical_axes_dict[s].values())
         assert all(
             v == categorical_axes[0] for v in categorical_axes
         ), "Not all the histograms in the dictionary have the same categorical dimension."
@@ -323,7 +312,7 @@
     def load_attributes(self):
         '''Loads the attributes from the dictionary of histograms.'''
         assert len(
-            set([self.h_dict[s].ndim for s in self.samples_mc])
+            set([self.h_dict[s][d].ndim for s in self.samples_mc for d in self.h_dict[s].keys()])
         ), "Not all the MC histograms have the same dimension."
         for ax in self.categorical_axes_mc:
             setattr(
