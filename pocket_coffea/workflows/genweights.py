--- conflicted
+++ resolved
@@ -44,14 +44,9 @@
         self.output['cutflow']['initial'][self._dataset] += self.nEvents_initial
         if self._isMC:
             self.output['sum_genweights'][self._dataset] = ak.sum(self.events.genWeight)
-<<<<<<< HEAD
             if self._hasSubsamples:
                 raise Exception(
                     "This processor cannot compute the sum of genweights of subsamples."
                 )
-=======
-            #if self._hasSubsamples:
-            #    raise Exception("This processor cannot compute the sum of genweights of subsamples.")
->>>>>>> d4ad6d89
 
         return self.output