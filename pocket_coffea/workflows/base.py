import numpy as np
import awkward as ak
import uproot
from collections import defaultdict
from abc import ABC, abstractmethod
import cachetools
from copy import deepcopy

import copy
import os
import logging

from coffea import processor
from coffea.lumi_tools import LumiMask
from coffea.analysis_tools import PackedSelection

from ..lib.weights_manager import WeightsManager
from ..lib.columns_manager import ColumnsManager
from ..lib.hist_manager import HistManager
from ..lib.jets import jet_correction, met_correction, load_jet_factory
from ..lib.categorization import CartesianSelection
from ..utils.skim import uproot_writeable, copy_file
from ..utils.utils import dump_ak_array

from ..utils.configurator import Configurator


class BaseProcessorABC(processor.ProcessorABC, ABC):
    '''
    Abstract Class which defined the common operations of a PocketCoffea
    processor.
    '''

    def __init__(self, cfg: Configurator) -> None:
        '''
        Constructor of the BaseProcessor.
        It instanties the objects needed for skimming and categories and prepared the
        `output_format` dictionary.

        :param cfg: Configurator object containing all the configurations.
        '''
        # Saving the configurator object in the processor
        self.cfg = cfg
        self.workflow_options = self.cfg.workflow_options
        # Saving the parameters from the configurator objects
        self.params = self.cfg.parameters
        # Cuts
        # 1) a list of *skim* functions is applied on bare NanoAOD, with no object preselection or correction.
        #   Triggers are also applied there.
        # 2) Objects are corrected and selected and a list of *preselection* cuts are applied to skim the dataset.
        # 3) A list of cut function is applied and the masks are kept in memory to defined later "categories"
        self._skim = self.cfg.skim
        self._preselections = self.cfg.preselections
        # The categories objects handles a generator of categories and masks to be applied
        self._categories = self.cfg.categories

        # Subsamples configurations: special cuts to split a sample in subsamples
        self._subsamples = self.cfg.subsamples
        self._columns = self.cfg.columns

        # Weights configuration
        self.weights_config_allsamples = self.cfg.weights_config

        # Load the jet calibration factory once for all chunks
        self.jmefactory = load_jet_factory(self.params)

        # Custom axis for the histograms
        self.custom_axes = []
        self.custom_histogram_fields = {}

        # Output format
        # Accumulators for the output
        self.output_format = {
            "sum_genweights": {},
            "sumw": {
                cat: {} for cat in self._categories
            },
            "sumw2": {
                cat: {} for cat in self._categories
            },
            "cutflow": {
                "initial": {},
                "skim": {},
                "presel": {},
                **{cat: {} for cat in self._categories},
            },
            "variables": {
                v: defaultdict(dict)
                for v, vcfg in self.cfg.variables.items()
                if not vcfg.metadata_hist
            },
            "columns": {},
            "processing_metadata": {
                v: {} for v, vcfg in self.cfg.variables.items() if vcfg.metadata_hist
            },
            "datasets_metadata":{ } #year:sample:subsample
        }


    @property
    def nevents(self):
        '''Compute the current number of events in the current chunk.
        If the function is called after skimming or preselection the
        number of events is reduced accordingly'''
        return len(self.events)

    def load_metadata(self):
        '''
        The function is called at the beginning of the processing for each chunk
        to load some metadata depending on the chunk sample, year and dataset.

        - `_dataset`: name assigned by the user to the fileset configuration: it identifies
                      in a unique way the output and the source of the events.
        - `_sample`: category of the events, used in the processing to parametrize things
        - `_samplePart`: subcategory of the events, used in the processing to parametrize things
        '''
        self._dataset = self.events.metadata["dataset"] # this is the name given to the fileset
        self._sample = self.events.metadata["sample"] # this is the name of the sample
        self._samplePart = self.events.metadata.get("part", None) # this is the (optional) name of the part of the sample

        self._year = self.events.metadata["year"]
        self._isMC = self.events.metadata["isMC"] == "True" # for some reason this get to a string WIP
        if self._isMC:
            self._era = "MC"
            self._xsec = self.events.metadata["xsec"]
        else:
            self._era = self.events.metadata["era"]
        # Loading metadata for subsamples
        self._hasSubsamples = self.cfg.has_subsamples[self._sample]
        
    def load_metadata_extra(self):
        '''
        Function that can be called by a derived processor to define additional metadata.
        For example load additional information for a specific sample.
        '''
        pass

    def skim_events(self):
        '''
        Function which applied the initial event skimming.
        By default the skimming comprehend:

          - METfilters,
          - PV requirement *at least 1 good primary vertex
          - lumi-mask (for DATA): applied the goldenJson selection
          - requested HLT triggers (from configuration, not hardcoded in the processor)
          - **user-defined** skimming cuts

        BE CAREFUL: the skimming is done before any object preselection and cleaning.
        Only collections and branches already present in the NanoAOD before any correct
        can be used.
        Alternatively, if you need to apply the cut on preselected objects,
        defined the cut at the preselection level, not at skim level.
        '''
        self._skim_masks = PackedSelection()
        mask_flags = np.ones(self.nEvents_initial, dtype=bool)
        flags = self.params.event_flags[self._year]
        if not self._isMC:
            flags += self.params.event_flags_data[self._year]
        for flag in flags:
            mask_flags &= getattr(self.events.Flag, flag).to_numpy()
        self._skim_masks.add("event_flags", mask_flags)

        # Primary vertex requirement
        self._skim_masks.add("PVgood", self.events.PV.npvsGood > 0)

        # In case of data: check if event is in golden lumi file
        if not self._isMC:
            # mask_lumi = lumimask(self.events.run, self.events.luminosityBlock)
            mask_lumi = LumiMask(self.params.lumi.goldenJSON[self._year])(
                self.events.run, self.events.luminosityBlock
            )
            self._skim_masks.add("lumi_golden", mask_lumi)

        for skim_func in self._skim:
            # Apply the skim function and add it to the mask
            mask = skim_func.get_mask(
                self.events,
                processor_params=self.params,
                year=self._year,
                sample=self._sample,
                isMC=self._isMC,
            )
            self._skim_masks.add(skim_func.id, mask)

        # Finally we skim the events and count them
        self.events = self.events[self._skim_masks.all(*self._skim_masks.names)]
        self.nEvents_after_skim = self.nevents
        self.output['cutflow']['skim'][self._dataset] = self.nEvents_after_skim
        self.has_events = self.nEvents_after_skim > 0

    def export_skimmed_chunk(self):
        filename = (
            "__".join(
                [
                    self._dataset,
                    self.events.metadata['fileuuid'],
                    str(self.events.metadata['entrystart']),
                    str(self.events.metadata['entrystop']),
                ]
            )
            + ".root"
        )
        # TODO Generalize skimming output temporary location
        with uproot.recreate(f"/scratch/{filename}") as fout:
            fout["Events"] = uproot_writeable(self.events)
        # copy the file
        copy_file(
            filename, "/scratch", self.cfg.save_skimmed_files, subdirs=[self._dataset]
        )
        # save the new file location for the new dataset definition
        self.output["skimmed_files"] = {
            self._dataset: [
                os.path.join(self.cfg.save_skimmed_files, self._dataset, filename)
            ]
        }
        self.output["nskimmed_files"] = {self._dataset: [self.nEvents_after_skim]}

    @abstractmethod
    def apply_object_preselection(self, variation):
        '''
        Function which **must** be defined by the actual user processor to preselect
        and clean objects and define the collections as attributes of `events`.
        E.g.::

             self.events["ElectronGood"] = lepton_selection(self.events, "Electron", self.params)
        '''
        pass

    @abstractmethod
    def count_objects(self, variation):
        '''
        Function that counts the preselected objects and save the counts as attributes of `events`.
        The function **must** be defined by the user processor.
        ''' 
        pass

    def apply_preselections(self, variation):
        '''The function computes all the masks from the preselection cuts
        and filter out the events to speed up the later computations.
        N.B.: Preselection happens after the objects correction and cleaning.'''

        # The preselection mask is applied after the objects have been corrected
        self._preselection_masks = PackedSelection()

        for cut in self._preselections:
            # Apply the cut function and add it to the mask
            mask = cut.get_mask(
                self.events,
                processor_params=self.params,
                year=self._year,
                sample=self._sample,
                isMC=self._isMC,
            )
            self._preselection_masks.add(cut.id, mask)
        # Now that the preselection mask is complete we can apply it to events
        self.events = self.events[
            self._preselection_masks.all(*self._preselection_masks.names)
        ]
        self.nEvents_after_presel = self.nevents
        if variation == "nominal":
            self.output['cutflow']['presel'][self._dataset] = self.nEvents_after_presel
        self.has_events = self.nEvents_after_presel > 0

    def define_categories(self, variation):
        '''
        The function saves all the cut masks internally, in order to use them later
        to define categories (groups of cuts.).

        The categorization objects takes care of the details of the caching of the mask
        and expose a common interface.

        Moreover it computes the cut masks defining the subsamples for the current
        chunks and store them in the `self.subsamples` attribute for later use.
        '''

        # We make sure that for each category the list of cuts is unique in the Configurator validation
        self._categories.prepare(
            events=self.events,
            processor_params=self.params,
            year=self._year,
            sample=self._sample,
            isMC=self._isMC,
        )

        self._subsamples[self._sample].prepare(
            events=self.events,
            processor_params=self.params,
            year=self._year,
            sample=self._sample,
            isMC=self._isMC,
        )

    def define_common_variables_before_presel(self, variation):
        '''
        Function that defines common variables employed in analyses
        and save them as attributes of `events`, **before preselection**.
        If the user processor does not redefine it, no common variables are built.
        '''
        pass

    def define_common_variables_after_presel(self, variation):
        '''
        Function that defines common variables employed in analyses
        and save them as attributes of `events`,  **after preselection**.
        If the user processor does not redefine it, no common variables are built.
        '''
        pass

    @classmethod
    def available_weights(cls):
        '''
        Identifiers of the weights available thorugh this processor.
        By default they are all the weights defined in the WeightsManager
        '''
        return WeightsManager.available_weights()

    def compute_weights(self, variation):
        '''
        Function which define weights (called after preselection).
        The WeightsManager is build only for MC, not for data.
        The user processor can redefine this function to customize the
        weights computation object.
        '''
        if not self._isMC:
            self.weights_manager = None
        else:
            # Creating the WeightsManager with all the configured weights
            self.weights_manager = WeightsManager(
                self.params,
                self.weights_config_allsamples[self._sample],
                self.nEvents_after_presel,
                self.events,  # to compute weights
                storeIndividual=False,
                shape_variation=variation,
                metadata={
                    "year": self._year,
                    "sample": self._sample,
                    "part": self._samplePart,
                    "xsec": self._xsec,
                },
            )

    def compute_weights_extra(self, variation):
        '''Function that can be defined by user processors
        to define **additional weights** to be added to the WeightsManager.
        To completely redefine the WeightsManager, use the function `compute_weights`
        '''
        pass

    def count_events(self, variation):
        '''
        Count the number of events in each category and
        also sum their nominal weights (for each sample, by chunk).
        Store the results in the `cutflow` and `sumw` outputs
        '''
        for category, mask in self._categories.get_masks():
            if self._categories.is_multidim and mask.ndim > 1:
                # The Selection object can be multidim but returning some mask 1-d
                # For example the CartesianSelection may have a non multidim StandardSelection
                mask_on_events = ak.any(mask, axis=1)
            else:
                mask_on_events = mask

            self.output["cutflow"][category][self._dataset] = {self._sample: ak.sum(mask_on_events)}
            if self._isMC:
                w = self.weights_manager.get_weight(category)
                self.output["sumw"][category][self._dataset] = {self._sample: ak.sum(w * mask_on_events)}
                self.output["sumw2"][category][self._dataset] = {self._sample: ak.sum((w**2) * mask_on_events)}

            # If subsamples are defined we also save their metadata
            if self._hasSubsamples:
                for subs, subsam_mask in self._subsamples[self._sample].get_masks():
                    mask_withsub = mask_on_events & subsam_mask
                    self.output["cutflow"][category][self._dataset][f"{self._sample}__{subs}"] = ak.sum(mask_withsub)
                    if self._isMC:
                        self.output["sumw"][category][self._dataset][f"{self._sample}__{subs}"] = ak.sum(w * mask_withsub)
                        self.output["sumw2"][category][self._dataset][f"{self._sample}__{subs}"] = ak.sum((w**2) * mask_withsub)

                        
    def define_custom_axes_extra(self):
        '''
        Function which get called before the definition of the Histogram
        manager.
        It is used to defined extra custom axes for the histograms
        depending on the current chunk metadata.
        E.g.: it can be used to add a `era` axes only for data.

        Custom axes needed for all the samples can be added in the
        user processor constructor, by appending to `self.custom_axes`.
        '''
        pass

    def define_histograms(self):
        '''
        Initialize the HistManager.
        Redefine to customize completely the creation of the histManager.
        Only one HistManager is created for all the subsamples.
        The subsamples masks are passed to `fill_histogram` and used internally.
        '''
        self.hists_managers = HistManager(
            self.cfg.variables,
            self._year,
            self._sample,
            self._subsamples[self._sample].keys(),
            self._categories,
            variations_config=self.cfg.variations_config[self._sample],
            processor_params=self.params,
            custom_axes=self.custom_axes,
            isMC=self._isMC,
        )

    def define_histograms_extra(self):
        '''
        Function that get called after the creation of the HistManager.
        The user can redefine this function to manipulate the HistManager
        histogram configuration to add customizations directly to the histogram
        objects before the filling.

        This function should also be redefined to fill the `self.custom_histogram_fields`
        that are passed to the histogram filling.
        '''
        pass

    def fill_histograms(self, variation):
        '''Function which fill the histograms for each category and variation,
        throught the HistManager.
        '''
        # Filling the autofill=True histogram automatically
        # Calling hist manager with the subsample masks
        self.hists_managers.fill_histograms(
            self.events,
            self.weights_manager,
            self._categories,
            subsamples=self._subsamples[self._sample],
            shape_variation=variation,
            custom_fields=self.custom_histogram_fields,
        )
        # Saving the output for each sample/subsample
        for subs in self._subsamples[self._sample].keys():
            # When we loop on all the subsample we need to format correctly the output if
            # there are no subsamples
            if self._hasSubsamples:
                name = f"{self._sample}__{subs}"
            else:
                name = self._sample
            for var, H in self.hists_managers.get_histograms(subs).items():
                self.output["variables"][var][name][self._dataset] = H
                

    def fill_histograms_extra(self, variation):
        '''
        The function get called after the filling of the default histograms.
        Redefine it to fill custom histograms
        '''
        pass

    def define_column_accumulators(self):
        '''
        Define the ColumsManagers to handle the requested columns from the configuration.
        If Subsamples are defined a columnsmager is created for each of them.
        '''
        self.column_managers = {}
        for subs in self._subsamples[self._sample].keys():
            if self._hasSubsamples:
                name = f"{self._sample}__{subs}"
            else:
                name = self._sample

            if name in self._columns:
                self.column_managers[subs] = ColumnsManager(
                    self._columns[name], self._categories
                )

    def define_column_accumulators_extra(self):
        '''
        This function should be redefined to add column accumulators in the custom
        processor, if they cannot be defined from the configuration
        '''

    def fill_column_accumulators(self, variation):
        if variation != "nominal":
            return

        if len(self.column_managers) == 0:
            return
    
        outcols = self.output["columns"]
        # TODO Fill column accumulator for different variations
        if self._hasSubsamples:
            # call the filling for each
            for subs in self._subsamples[self._sample].keys():
                if self.workflow_options!=None and self.workflow_options.get("dump_columns_as_arrays_per_chunk", None)!=None:
                    # filling awkward arrays to be dumped per chunk
                    if self.column_managers[subs].ncols == 0: break
                    out_arrays = self.column_managers[subs].fill_ak_arrays(
                                               self.events,
                                               self._categories,
                                               subsample_mask=self._subsamples[self._sample].get_mask(subs),
                                               weights_manager=self.weights_manager
                                               )
                    fname = (self.events.behavior["__events_factory__"]._partition_key.replace( "/", "_" )
                        + ".parquet")
                    for category, akarr in out_arrays.items(): 
                        # building the file name
                        subdirs = [self._dataset, sub, category]
                        dump_ak_array(akarray, fname, self.workflow_options["dump_columns_as_arrays_per_chunk"]+"/", subdirs)


                else:
                    # Filling columns to be accumulated for all the chunks
                    # Calling hist manager with a subsample mask
                    if self.column_managers[subs].ncols == 0: break
                    self.output["columns"][f"{self._sample}__{subs}"]= {
                        self._dataset : self.column_managers[subs].fill_columns_accumulators(
                                                   self.events,
                                                   self._categories,
                                                   subsample_mask=self._subsamples[self._sample].get_mask(subs),
                                                   weights_manager=self.weights_manager
                                                   )
                    }
        else:
            # NO subsamples
<<<<<<< HEAD
            #print('Workflow options: ', self.workflow_options)
            if self.workflow_options!=None and self.workflow_options.get("dump_columns_as_arrays_per_chunk", None)!=None:
=======
            if self.column_managers[self._sample].ncols == 0: return
            if self.workflow_options.get("dump_columns_as_arrays_per_chunk", None)!=None:
>>>>>>> 14ab572e
                out_arrays = self.column_managers[self._sample].fill_ak_arrays(
                                               self.events,
                                               self._categories,
                                               subsample_mask=None,
                                               weights_manager=self.weights_manager
                                               )
                # building the file name
                fname = (self.events.behavior["__events_factory__"]._partition_key.replace( "/", "_" )
                         + ".parquet")
                for category, akarr in out_arrays.items():
                    subdirs = [self._dataset, category]
                    dump_ak_array(akarr, fname, self.workflow_options["dump_columns_as_arrays_per_chunk"]+"/", subdirs)
            else:
                self.output["columns"][self._sample] = { self._dataset: self.column_managers[
                    self._sample
                ].fill_columns_accumulators(
                    self.events,
                    self._categories,
                    subsample_mask = None,
                    weights_manager=self.weights_manager
                ) }

    def fill_column_accumulators_extra(self, variation):
        pass

    def process_extra_before_skim(self):
        pass

    def process_extra_after_skim(self):
        pass

    def process_extra_before_presel(self, variation):
        pass

    def process_extra_after_presel(self, variation):
        pass

    @classmethod
    def available_variations(cls):
        '''
        Identifiers of the weights variabtions available thorugh this processor.
        By default they are all the weights defined in the WeightsManager
        '''
        vars = WeightsManager.available_variations()
        vars.update(
            [
                "JES_Total",
                'JES_FlavorQCD',
                'JES_RelativeBal',
                'JES_HF',
                'JES_BBEC1',
                'JES_EC2',
                'JES_Absolute',
                'JES_Absolute_2018',
                'JES_HF_2018',
                'JES_EC2_2018',
                'JES_RelativeSample_2018',
                'JES_BBEC1_2018',
                'JER',
            ]
        )
        return vars

    def get_shape_variations(self):
        '''
        Generator for shape variations.
        '''
        if not self._isMC:
            yield "nominal"
            return
        # nominal is assumed to be the first
        variations = ["nominal"] + self.cfg.available_shape_variations[self._sample]
        # TO be understood if a copy is needed
        # This canbe useless or suboptimal, working on it
        nominal_events = self.events

        # Calibrating Jets: only the ones in the jet_types in the params.jet_calibration config
        jets_calibrated = {}
        caches = []
        jet_calib_params= self.params.jets_calibration
        if "JES" in variations or "JER" in variations:
            for jet_type, factory in jet_calib_params.jet_types.items():
                cache = cachetools.Cache(np.inf)
                caches.append(cache)
                jet_coll = jet_calib_params.collection[jet_type]
                jets_calibrated[jet_coll] = jet_correction(
                    params=self.params,
                    events=nominal_events,
                    jets=nominal_events[jet_coll],
                    factory=self.jmefactory,
                    jet_type = jet_type,
                    year=self._year,
                    cache=cache
                )

        for variation in variations:
            # BIG assumption:
            # All the code after the get_shape_variation creates additional
            # branches based on the correct collections without overwriting the default
            # collection.
            # If not we would need to restore the nominal events doing a copy at the beginning
            # very costly!

            if variation == "nominal":
                self.events = nominal_events
                # Just assign the nominal calibration
                for jet_coll_name, jet_coll in jets_calibrated.items():
                    self.events[jet_coll_name] = jet_coll
                
                yield "nominal"

                
            elif ("JES" in variation) | ("JER" in variation):
                # JES_jes is the total. JES_[type] is for different variations
                self.events = nominal_events
                for jet_coll_name, jet_coll in jets_calibrated.items():
                    self.events[jet_coll_name] = jet_coll[variation].up

                yield variation + "Up"

                # then go down
                # restore nominal before going to down
                self.events = nominal_events
                for jet_coll_name, jet_coll in jets_calibrated.items():
                    self.events[jet_coll_name] = jet_coll[variation].down
                
                yield variation + "Down"


        # additional shape variations are handled with custom provided generators
        for additional_variation in self.get_extra_shape_variations():
            yield additional_variation
        
    def get_extra_shape_variations(self):
        #empty generator
        return
        yield  # the yield defines the function as a generator and the return stops it to be empty
        
    def process(self, events: ak.Array):
        '''
        This function get called by Coffea on each chunk of NanoAOD file.
        The processing steps of PocketCoffea are defined in this function.

        Customization points for user-defined processor are provided as
        `_extra` functions. By redefining those functions the user can change the behaviour
        of the processor in some predefined points.

        The processing goes through the following steps:

          - load metadata
          - Skim events (first masking of events):
              HLT triggers should be applied here, but their use is left to the configuration,
              and not hardcoded in the processor.
          - apply object preselections
          - count objects
          - apply event preselection (secondo masking of events)
          - define categories
          - define weights
          - define histograms
          - count events in each category
        '''

        self.events = events
        # Define the accumulator instance for this chunk
        self.output = copy.deepcopy(self.output_format)

        ###################
        # At the beginning of the processing the initial number of events
        # and the sum of the genweights is stored for later use
        #################
        self.load_metadata()
        self.load_metadata_extra()

        self.nEvents_initial = self.nevents
        self.output['cutflow']['initial'][self._dataset] = self.nEvents_initial
        if self._isMC:
            # This is computed before any preselection
            self.output['sum_genweights'][self._dataset] = ak.sum(self.events.genWeight)

        self.weights_config = self.weights_config_allsamples[self._sample]
        ########################
        # Then the first skimming happens.
        # Events that are for sure useless are removed.
        # The user can specify in the configuration a function to apply for the skiming.
        # BE CAREFUL: objects are not corrected and cleaned at this stage, the skimming
        # selections MUST be loose and inclusive w.r.t the final selections.
        #########################
        # Customization point for derived workflows before skimming
        self.process_extra_before_skim()
        # MET filter, lumimask, + custom skimming function
        self.skim_events()
        if not self.has_events:
            return self.output

        if self.cfg.save_skimmed_files:
            self.export_skimmed_chunk()
            return self.output

        #########################
        # After the skimming we apply the object corrections and preselection
        # Doing so we avoid to compute them on the full NanoAOD dataset
        #########################

        self.process_extra_after_skim()
        # Create the HistManager and ColumnManager before systematic variations
        self.define_custom_axes_extra()
        self.define_histograms()
        self.define_histograms_extra()
        self.define_column_accumulators()
        self.define_column_accumulators_extra()

        for variation in self.get_shape_variations():
            # Apply preselections
            self.apply_object_preselection(variation)
            self.count_objects(variation)
            # Compute variables after object preselection
            self.define_common_variables_before_presel(variation)
            # Customization point for derived workflows after preselection cuts
            self.process_extra_before_presel(variation)

            # This will remove all the events not passing preselection
            # from further processing
            self.apply_preselections(variation)

            # If not events remains after the preselection we skip the chunk
            if not self.has_events:
                continue

            ##########################
            # After the preselection cuts has been applied more processing is performend
            ##########################
            # Customization point for derived workflows after preselection cuts
            self.define_common_variables_after_presel(variation)
            self.process_extra_after_presel(variation)

            # This function applies all the cut functions in the cfg file
            # Each category is an AND of some cuts.
            self.define_categories(variation)

            # Weights
            self.compute_weights(variation)
            self.compute_weights_extra(variation)

            # Fill histograms
            self.fill_histograms(variation)
            self.fill_histograms_extra(variation)
            self.fill_column_accumulators(variation)
            self.fill_column_accumulators_extra(variation)

            # Count events
            if variation == "nominal":
                self.count_events(variation)

        return self.output


    def rescale_sumgenweights(self, sumgenw_dict, output):
        # rescale each variable
        for var, vardata in output["variables"].items():
            for sample, dataset_in_sample in vardata.items():
                for dataset, histo in dataset_in_sample.items():
                    if dataset in sumgenw_dict:
                        scaling = 1/sumgenw_dict[dataset]
                        # it  means that's a MC sample
                        histo *= scaling

        # rescale sumw
        for cat, catdata in output["sumw"].items():
            for dataset, dataset_data in catdata.items():
                if dataset in sumgenw_dict:
                    scaling = 1/sumgenw_dict[dataset]
                    for sample in dataset_data.keys():
                        dataset_data[sample] *= scaling

        # rescale sumw2
        for cat, catdata in output["sumw2"].items():
            for dataset, dataset_data in catdata.items():
                if dataset in sumgenw_dict:
                    scaling = 1/sumgenw_dict[dataset]**2
                    for sample in dataset_data.keys():
                        dataset_data[sample] *= scaling
                        

    def postprocess(self, accumulator):
        '''
        The function is called by coffea at the end of the processing.
        The default function calls the `rescale_sumgenweights` function to rescale the histograms
        and `sumw` metadata using the sum of the genweights computed without preselections
        for each dataset.

        Moreover the function saves in the output a dictionary of metadata
        with the full description of the datasets taken from the configuration.

        To add additional customatizaion redefine the `postprocessing` function,
        but remember to include a super().postprocess() call.
        '''
        if not self.workflow_options.get("donotscale_sumgenweights", False):
            self.rescale_sumgenweights(accumulator["sum_genweights"], accumulator)

        # Saving dataset metadata directly in the output file reading from the config
        dmeta = accumulator["datasets_metadata"] = {
            "by_datataking_period": {},
            "by_dataset": defaultdict(dict)
        }

        for dataset in accumulator["cutflow"]["initial"].keys():
            df = self.cfg.filesets[dataset]
            #copying the full metadata of the used samples in the output per direct reference
            dmeta["by_dataset"][dataset] = df["metadata"]
            # now adding by datataking period
            sample = df["metadata"]["sample"]
            year = df["metadata"]["year"]
            if year not in dmeta["by_datataking_period"]:
                dmeta["by_datataking_period"][year] = defaultdict(set)

            if self.cfg.has_subsamples[sample]:
                for subsam in self._subsamples[sample].keys():
                    dmeta["by_datataking_period"][year][f"{sample}__{subsam}"].add(dataset)
            else:
                dmeta["by_datataking_period"][year][sample].add(dataset)

        return accumulator<|MERGE_RESOLUTION|>--- conflicted
+++ resolved
@@ -521,13 +521,8 @@
                     }
         else:
             # NO subsamples
-<<<<<<< HEAD
-            #print('Workflow options: ', self.workflow_options)
+            if self.column_managers[self._sample].ncols == 0: return
             if self.workflow_options!=None and self.workflow_options.get("dump_columns_as_arrays_per_chunk", None)!=None:
-=======
-            if self.column_managers[self._sample].ncols == 0: return
-            if self.workflow_options.get("dump_columns_as_arrays_per_chunk", None)!=None:
->>>>>>> 14ab572e
                 out_arrays = self.column_managers[self._sample].fill_ak_arrays(
                                                self.events,
                                                self._categories,
