
lepton_scale_factors:
  ####################################################################################################
  electron_sf:

    id: 
    # mapping of the electron id working point of NanoAOD 
    # to the name of the corresponding scale factors
    # in the correction set provided by EGM 
      mvaIso_WP80: wp80iso
      mvaIso_WP90: wp90iso
      mvaNoIso_WP80: wp80noiso
      mvaNoIso_WP90: wp90noiso
      mvaFall17V2Iso_WP80: wp80iso
      mvaFall17V2Iso_WP90: wp90iso
      mvaFall17V2noIso_WP80: wp80noiso
      mvaFall17V2noIso_WP90: wp90noiso

    JSONfiles: 
      '2016_PreVFP':
        file: /cvmfs/cms.cern.ch/rsync/cms-nanoAOD/jsonpog-integration/POG/EGM/2016preVFP_UL/electron.json.gz
        name: UL-Electron-ID-SF
        reco:
          pt_lt_20: RecoBelow20
          pt_gt_20: RecoAbove20
  
      '2016_PostVFP':
        file: /cvmfs/cms.cern.ch/rsync/cms-nanoAOD/jsonpog-integration/POG/EGM/2016postVFP_UL/electron.json.gz
        name: UL-Electron-ID-SF    
        reco:
          pt_lt_20: RecoBelow20
          pt_gt_20: RecoAbove20

      '2017':
        file: /cvmfs/cms.cern.ch/rsync/cms-nanoAOD/jsonpog-integration/POG/EGM/2017_UL/electron.json.gz
        name: UL-Electron-ID-SF
        reco:
          pt_lt_20: RecoBelow20
          pt_gt_20: RecoAbove20

      '2018':
        file: /cvmfs/cms.cern.ch/rsync/cms-nanoAOD/jsonpog-integration/POG/EGM/2018_UL/electron.json.gz
        name: UL-Electron-ID-SF
        reco:
          pt_lt_20: RecoBelow20
          pt_gt_20: RecoAbove20

      '2022_preEE':
        file: /cvmfs/cms.cern.ch/rsync/cms-nanoAOD/jsonpog-integration/POG/EGM/2022_Summer22/electron.json.gz
        fileSS: /cvmfs/cms.cern.ch/rsync/cms-nanoAOD/jsonpog-integration/POG/EGM/2022_Summer22/electronSS.json.gz
        name: Electron-ID-SF
        reco:
          pt_lt_20: RecoBelow20
          pt_gt_20_lt_75: Reco20to75
          pt_gt_75: RecoAbove75

      '2022_postEE':
        file: /cvmfs/cms.cern.ch/rsync/cms-nanoAOD/jsonpog-integration/POG/EGM/2022_Summer22EE/electron.json.gz
        fileSS: /cvmfs/cms.cern.ch/rsync/cms-nanoAOD/jsonpog-integration/POG/EGM/2022_Summer22EE/electronSS.json.gz
        name: Electron-ID-SF
        reco:
          pt_lt_20: RecoBelow20
          pt_gt_20_lt_75: Reco20to75
          pt_gt_75: RecoAbove75

    era_mapping:
      # this is needed because the correction set provided by EGM
      # have a fixed set of era labels, different from ours
      "2016_PreVFP": "2016preVFP"
      "2016_PostVFP": "2016postVFP"
      "2017": "2017"
      "2018": "2018"
      "2022_preEE": "2022Re-recoBCD"
      "2022_postEE": "2022Re-recoE+PromptFG"
    
    # The trigger SF configuration is expected to have this structure
    # needs to be provided by the user.
    trigger_sf:
      2016_PreVFP:
        name: ???
        file: ???
      2016_PostVFP:
        name: ???
        file: ???
      '2017':
        name: ???
        file: ???
      '2018':
        name: ???
        file: ???

  ##################################################################################################  
  muon_sf:
    sf_name:
      '2016_PreVFP':
          id: NUM_TightID_DEN_TrackerMuons
          iso: NUM_LooseRelIso_DEN_TightIDandIPCut
          trigger: NUM_IsoMu24_or_IsoTkMu24_DEN_CutBasedIdTight_and_PFIsoTight

      '2016_PostVFP':
          id: NUM_TightID_DEN_TrackerMuons
          iso: NUM_LooseRelIso_DEN_TightIDandIPCut
          trigger: NUM_IsoMu24_or_IsoTkMu24_DEN_CutBasedIdTight_and_PFIsoTight

      '2017':
          id: NUM_TightID_DEN_TrackerMuons
          iso: NUM_LooseRelIso_DEN_TightIDandIPCut
          trigger: NUM_IsoMu27_DEN_CutBasedIdTight_and_PFIsoTight

      '2018':
          id: NUM_TightID_DEN_TrackerMuons
          iso: NUM_LooseRelIso_DEN_TightIDandIPCut
          trigger: NUM_IsoMu24_DEN_CutBasedIdTight_and_PFIsoTight

      '2022_preEE':
          id: NUM_TightID_DEN_TrackerMuons
          iso: NUM_LoosePFIso_DEN_TightID
          # trigger: NUM_IsoMu24_DEN_CutBasedIdTight_and_PFIsoTight

      '2022_postEE':
          id: NUM_TightID_DEN_TrackerMuons
          iso: NUM_LoosePFIso_DEN_TightID
          # trigger: NUM_IsoMu24_DEN_CutBasedIdTight_and_PFIsoTight

    JSONfiles:
      '2016_PreVFP':
          file: /cvmfs/cms.cern.ch/rsync/cms-nanoAOD/jsonpog-integration/POG/MUO/2016preVFP_UL/muon_Z.json.gz
      '2016_PostVFP':
          file: /cvmfs/cms.cern.ch/rsync/cms-nanoAOD/jsonpog-integration/POG/MUO/2016postVFP_UL/muon_Z.json.gz
      '2017':
          file: /cvmfs/cms.cern.ch/rsync/cms-nanoAOD/jsonpog-integration/POG/MUO/2017_UL/muon_Z.json.gz
      '2018':
          file: /cvmfs/cms.cern.ch/rsync/cms-nanoAOD/jsonpog-integration/POG/MUO/2018_UL/muon_Z.json.gz
      '2022_preEE':
          file: /cvmfs/cms.cern.ch/rsync/cms-nanoAOD/jsonpog-integration/POG/MUO/2022_Summer22/muon_Z.json.gz
      '2022_postEE':
<<<<<<< HEAD
          file: /cvmfs/cms.cern.ch/rsync/cms-nanoAOD/jsonpog-integration/POG/MUO/2022_Summer22EE/muon_Z.json.gz
    
        

    era_mapping:
        # this is needed because the correction set provided by MUO
        # have a fixed set of era labels, different from ours
        "2016_PreVFP": "2016preVFP_UL"
        "2016_PostVFP": "2016postVFP_UL"
        "2017": "2017_UL"
        "2018": "2018_UL"
  #####################################################################
=======
          file: /cvmfs/cms.cern.ch/rsync/cms-nanoAOD/jsonpog-integration/POG/MUO/2022EE_27Jun2023/muon_Z.json.gz
    
>>>>>>> fb05d393
<|MERGE_RESOLUTION|>--- conflicted
+++ resolved
@@ -134,20 +134,5 @@
       '2022_preEE':
           file: /cvmfs/cms.cern.ch/rsync/cms-nanoAOD/jsonpog-integration/POG/MUO/2022_Summer22/muon_Z.json.gz
       '2022_postEE':
-<<<<<<< HEAD
           file: /cvmfs/cms.cern.ch/rsync/cms-nanoAOD/jsonpog-integration/POG/MUO/2022_Summer22EE/muon_Z.json.gz
-    
-        
-
-    era_mapping:
-        # this is needed because the correction set provided by MUO
-        # have a fixed set of era labels, different from ours
-        "2016_PreVFP": "2016preVFP_UL"
-        "2016_PostVFP": "2016postVFP_UL"
-        "2017": "2017_UL"
-        "2018": "2018_UL"
-  #####################################################################
-=======
-          file: /cvmfs/cms.cern.ch/rsync/cms-nanoAOD/jsonpog-integration/POG/MUO/2022EE_27Jun2023/muon_Z.json.gz
-    
->>>>>>> fb05d393
+    