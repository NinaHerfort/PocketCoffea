--- conflicted
+++ resolved
@@ -123,15 +123,9 @@
         logscale_str = get_log_scale_str(self.log_scale_x, self.log_scale_y)
         if self.plot_dir != law.NO_STR:
             return self.local_file_target(
-<<<<<<< HEAD
-                self.plot_dir, blind_str, yscale_str, ".plots_done"
-            )
-        return self.local_file_target(blind_str, yscale_str, ".plots_done")
-=======
                 self.plot_dir, blind_str, logscale_str, ".plots_done"
             )
         return self.local_file_target(blind_str, logscale_str, ".plots_done")
->>>>>>> a274918d
 
     def run(self):
         plot_manager = self.setup_plot_manager()
@@ -151,15 +145,9 @@
         logscale_str = get_log_scale_str(self.log_scale_x, self.log_scale_y)
         if self.plot_dir != law.NO_STR:
             return self.local_file_target(
-<<<<<<< HEAD
-                self.plot_dir, syst_str, yscale_str, ".plots_done"
-            )
-        return self.local_file_target(syst_str, yscale_str, ".plots_done")
-=======
                 self.plot_dir, syst_str, logscale_str, ".plots_done"
             )
         return self.local_file_target(syst_str, logscale_str, ".plots_done")
->>>>>>> a274918d
 
     def run(self):
         plot_manager = self.setup_plot_manager()
